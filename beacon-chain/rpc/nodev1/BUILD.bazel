load("@io_bazel_rules_go//go:def.bzl", "go_test")
load("@prysm//tools/go:def.bzl", "go_library")

go_library(
    name = "go_default_library",
    srcs = [
        "node.go",
        "server.go",
    ],
    importpath = "github.com/prysmaticlabs/prysm/beacon-chain/rpc/nodev1",
    visibility = ["//beacon-chain:__subpackages__"],
    deps = [
        "//beacon-chain/blockchain:go_default_library",
        "//beacon-chain/db:go_default_library",
        "//beacon-chain/p2p:go_default_library",
<<<<<<< HEAD
=======
        "//beacon-chain/sync:go_default_library",
        "//shared/version:go_default_library",
        "@com_github_gogo_protobuf//types:go_default_library",
>>>>>>> 97320a0a
        "@com_github_pkg_errors//:go_default_library",
        "@com_github_prysmaticlabs_ethereumapis//eth/v1:go_default_library",
        "@io_opencensus_go//trace:go_default_library",
        "@org_golang_google_grpc//:go_default_library",
<<<<<<< HEAD
        "@org_golang_google_protobuf//types/known/emptypb:go_default_library",
=======
        "@org_golang_google_grpc//status:go_default_library",
>>>>>>> 97320a0a
    ],
)

go_test(
    name = "go_default_test",
    srcs = [
        "node_test.go",
        "server_test.go",
    ],
    embed = [":go_default_library"],
    deps = [
        "//beacon-chain/sync/initial-sync/testing:go_default_library",
        "//shared/testutil/assert:go_default_library",
        "//shared/testutil/require:go_default_library",
        "//shared/version:go_default_library",
        "@com_github_gogo_protobuf//types:go_default_library",
        "@com_github_prysmaticlabs_ethereumapis//eth/v1:go_default_library",
    ],
)<|MERGE_RESOLUTION|>--- conflicted
+++ resolved
@@ -13,21 +13,15 @@
         "//beacon-chain/blockchain:go_default_library",
         "//beacon-chain/db:go_default_library",
         "//beacon-chain/p2p:go_default_library",
-<<<<<<< HEAD
-=======
         "//beacon-chain/sync:go_default_library",
         "//shared/version:go_default_library",
         "@com_github_gogo_protobuf//types:go_default_library",
->>>>>>> 97320a0a
         "@com_github_pkg_errors//:go_default_library",
         "@com_github_prysmaticlabs_ethereumapis//eth/v1:go_default_library",
         "@io_opencensus_go//trace:go_default_library",
         "@org_golang_google_grpc//:go_default_library",
-<<<<<<< HEAD
         "@org_golang_google_protobuf//types/known/emptypb:go_default_library",
-=======
         "@org_golang_google_grpc//status:go_default_library",
->>>>>>> 97320a0a
     ],
 )
 
