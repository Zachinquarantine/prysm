package main

import (
	"bytes"
	"encoding/json"
	"fmt"
	"testing"

	"github.com/prysmaticlabs/prysm/shared/bls"
	"github.com/prysmaticlabs/prysm/shared/interop"
	"github.com/prysmaticlabs/prysm/shared/testutil/assert"
	"github.com/prysmaticlabs/prysm/shared/testutil/require"
)

func Test_genesisStateFromJSONValidators(t *testing.T) {
	numKeys := 5
	jsonData := createGenesisDepositData(t, numKeys)
	jsonInput, err := json.Marshal(jsonData)
	require.NoError(t, err)
	genesisState, err := genesisStateFromJSONValidators(
		bytes.NewReader(jsonInput), 0, /* genesis time defaults to time.Now() */
	)
	require.NoError(t, err)
	for i, val := range genesisState.Validators {
		assert.DeepEqual(t, fmt.Sprintf("%#x", val.PublicKey), jsonData[i].PubKey)
	}
}

<<<<<<< HEAD
func createGenesisDepositData(t *testing.T) ([]*GenesisValidator, []*ethpb.DepositData) {
	numKeys := 5
=======
func createGenesisDepositData(t *testing.T, numKeys int) []*DepositDataJSON {
>>>>>>> d7103fde
	pubKeys := make([]bls.PublicKey, numKeys)
	privKeys := make([]bls.SecretKey, numKeys)
	for i := 0; i < numKeys; i++ {
		randKey, err := bls.RandKey()
		require.NoError(t, err)
		privKeys[i] = randKey
		pubKeys[i] = randKey.PublicKey()
	}
	dataList, _, err := interop.DepositDataFromKeys(privKeys, pubKeys)
	require.NoError(t, err)
	jsonData := make([]*DepositDataJSON, numKeys)
	for i := 0; i < numKeys; i++ {
		dataRoot, err := dataList[i].HashTreeRoot()
		require.NoError(t, err)
		jsonData[i] = &DepositDataJSON{
			PubKey:                fmt.Sprintf("%#x", dataList[i].PublicKey),
			Amount:                dataList[i].Amount,
			WithdrawalCredentials: fmt.Sprintf("%#x", dataList[i].WithdrawalCredentials),
			DepositDataRoot:       fmt.Sprintf("%#x", dataRoot),
			Signature:             fmt.Sprintf("%#x", dataList[i].Signature),
		}
	}
	return jsonData
}<|MERGE_RESOLUTION|>--- conflicted
+++ resolved
@@ -26,12 +26,7 @@
 	}
 }
 
-<<<<<<< HEAD
-func createGenesisDepositData(t *testing.T) ([]*GenesisValidator, []*ethpb.DepositData) {
-	numKeys := 5
-=======
 func createGenesisDepositData(t *testing.T, numKeys int) []*DepositDataJSON {
->>>>>>> d7103fde
 	pubKeys := make([]bls.PublicKey, numKeys)
 	privKeys := make([]bls.SecretKey, numKeys)
 	for i := 0; i < numKeys; i++ {
