syntax = "proto3";
package ethereum.validator.accounts.v2;

import "proto/eth/ext/options.proto";
import "proto/eth/v1alpha1/attestation.proto";
import "proto/eth/v1alpha1/beacon_block.proto";
import "proto/eth/v1alpha1/beacon_block_altair.proto";
import "google/api/annotations.proto";
import "google/protobuf/empty.proto";

// RemoteSigner service API.
//
// Defines a remote-signing keymanager which manages eth2
// validator accounts and can sign respective messages.
service RemoteSigner {
    // ListPublicKeysResponse managed by a remote signer.
    rpc ListValidatingPublicKeys(google.protobuf.Empty) returns (ListPublicKeysResponse) {
        option (google.api.http) = {
            get: "/accounts/v2/remote/accounts"
        };
    }

    // Sign a remote request via gRPC.
    rpc Sign(SignRequest) returns (SignResponse) {
        option (google.api.http) = {
            post: "/accounts/v2/remote/sign"
        };
    }
}

// ListPublicKeysResponse contains public keys
// for the validator secrets managed by the remote signer.
message ListPublicKeysResponse {
    // List of 48 byte, BLS12-381 validating public keys.
    repeated bytes validating_public_keys = 2;
}

// SignRequest is a message type used by a keymanager
// as part of Prysm's accounts v2 implementation.
message SignRequest {
    // 48 byte public key corresponding to an associated private key
    // being requested to sign data.
    bytes public_key = 1;

    // Raw bytes signing root the client is requesting to sign. The client is
    // expected to determine these raw bytes from the appropriate BLS
    // signing domain as well as the signing root of the data structure
    // the bytes represent.
    bytes signing_root = 2;

    // Signature domain and the beacon chain objects to allow server to verify
    // the contents and to prevent slashing.
    bytes signature_domain = 3;
    // Beacon chain objects. [100-200]
    oneof object {
        // Phase0 objects.
        ethereum.eth.v1alpha1.BeaconBlock block = 101;
<<<<<<< HEAD
        ethereum.eth.v1alpha1.BeaconBlockAltair blockV2 = 102;
        ethereum.eth.v1alpha1.AttestationData attestation_data = 103;
        ethereum.eth.v1alpha1.AggregateAttestationAndProof aggregate_attestation_and_proof = 104;
        ethereum.eth.v1alpha1.VoluntaryExit exit = 105;
        uint64 slot = 106 [(ethereum.eth.ext.cast_type) = "github.com/prysmaticlabs/eth2-types.Slot"];
        uint64 epoch = 107 [(ethereum.eth.ext.cast_type) = "github.com/prysmaticlabs/eth2-types.Epoch"];
=======
        ethereum.eth.v1alpha1.AttestationData attestation_data = 102;
        ethereum.eth.v1alpha1.AggregateAttestationAndProof aggregate_attestation_and_proof = 103;
        ethereum.eth.v1alpha1.VoluntaryExit exit = 104;
        uint64 slot = 105 [(ethereum.eth.ext.cast_type) = "github.com/prysmaticlabs/eth2-types.Slot"];
        uint64 epoch = 106 [(ethereum.eth.ext.cast_type) = "github.com/prysmaticlabs/eth2-types.Epoch"];

        // Altair objects.
        ethereum.eth.v1alpha1.BeaconBlockAltair blockV2 = 107;
>>>>>>> 20ae23bd
    }
}

// SignResponse returned by a RemoteSigner gRPC service.
message SignResponse {
    enum Status {
        UNKNOWN = 0;
        SUCCEEDED = 1;
        DENIED = 2;
        FAILED = 3;
    }

    // BLS12-381 signature for the data specified in the request.
    bytes signature = 1;

    // Status of the signing response, standardized as an enum
    // to ensure different remote signing servers follow the
    // same conventions.
    Status status = 2;
}<|MERGE_RESOLUTION|>--- conflicted
+++ resolved
@@ -55,14 +55,6 @@
     oneof object {
         // Phase0 objects.
         ethereum.eth.v1alpha1.BeaconBlock block = 101;
-<<<<<<< HEAD
-        ethereum.eth.v1alpha1.BeaconBlockAltair blockV2 = 102;
-        ethereum.eth.v1alpha1.AttestationData attestation_data = 103;
-        ethereum.eth.v1alpha1.AggregateAttestationAndProof aggregate_attestation_and_proof = 104;
-        ethereum.eth.v1alpha1.VoluntaryExit exit = 105;
-        uint64 slot = 106 [(ethereum.eth.ext.cast_type) = "github.com/prysmaticlabs/eth2-types.Slot"];
-        uint64 epoch = 107 [(ethereum.eth.ext.cast_type) = "github.com/prysmaticlabs/eth2-types.Epoch"];
-=======
         ethereum.eth.v1alpha1.AttestationData attestation_data = 102;
         ethereum.eth.v1alpha1.AggregateAttestationAndProof aggregate_attestation_and_proof = 103;
         ethereum.eth.v1alpha1.VoluntaryExit exit = 104;
@@ -71,7 +63,6 @@
 
         // Altair objects.
         ethereum.eth.v1alpha1.BeaconBlockAltair blockV2 = 107;
->>>>>>> 20ae23bd
     }
 }
 
