package debug

import (
	"context"

	"github.com/prysmaticlabs/prysm/beacon-chain/rpc/statefetcher"
	ethpb "github.com/prysmaticlabs/prysm/proto/eth/v1"
	statepb "github.com/prysmaticlabs/prysm/proto/eth/v1"
	"go.opencensus.io/trace"
	"google.golang.org/grpc/codes"
	"google.golang.org/grpc/status"
	"google.golang.org/protobuf/types/known/emptypb"
)

// GetBeaconState returns the full beacon state for a given state id.
<<<<<<< HEAD
func (ds *Server) GetBeaconState(ctx context.Context, req *ethpb.StateRequest) (*ethpb.BeaconStateResponse, error) {
	ctx, span := trace.StartSpan(ctx, "beacon.GetBeaconState")
=======
func (ds *Server) GetBeaconState(ctx context.Context, req *ethpb.StateRequest) (*statepb.BeaconStateResponse, error) {
	ctx, span := trace.StartSpan(ctx, "beaconv1.GetBeaconState")
>>>>>>> 2d10bcf1
	defer span.End()

	state, err := ds.StateFetcher.State(ctx, req.StateId)
	if err != nil {
		if stateNotFoundErr, ok := err.(*statefetcher.StateNotFoundError); ok {
			return nil, status.Errorf(codes.NotFound, "State not found: %v", stateNotFoundErr)
		} else if parseErr, ok := err.(*statefetcher.StateIdParseError); ok {
			return nil, status.Errorf(codes.InvalidArgument, "Invalid state ID: %v", parseErr)
		}
		return nil, status.Errorf(codes.Internal, "Invalid state ID: %v", err)
	}

	protoState, err := state.ToProto()
	if err != nil {
		return nil, status.Errorf(codes.Internal, "Could not convert state to proto: %v", err)
	}

	return &statepb.BeaconStateResponse{
		Data: protoState,
	}, nil
}

// GetBeaconStateSSZ returns the SSZ-serialized version of the full beacon state object for given stateId.
<<<<<<< HEAD
func (ds *Server) GetBeaconStateSSZ(ctx context.Context, req *ethpb.StateRequest) (*ethpb.BeaconStateSSZResponse, error) {
	ctx, span := trace.StartSpan(ctx, "beacon.GetBeaconStateSSZ")
=======
func (ds *Server) GetBeaconStateSSZ(ctx context.Context, req *ethpb.StateRequest) (*statepb.BeaconStateSSZResponse, error) {
	ctx, span := trace.StartSpan(ctx, "beaconv1.GetBeaconStateSSZ")
>>>>>>> 2d10bcf1
	defer span.End()

	state, err := ds.StateFetcher.State(ctx, req.StateId)
	if err != nil {
		if stateNotFoundErr, ok := err.(*statefetcher.StateNotFoundError); ok {
			return nil, status.Errorf(codes.NotFound, "State not found: %v", stateNotFoundErr)
		} else if parseErr, ok := err.(*statefetcher.StateIdParseError); ok {
			return nil, status.Errorf(codes.InvalidArgument, "Invalid state ID: %v", parseErr)
		}
		return nil, status.Errorf(codes.Internal, "Invalid state ID: %v", err)
	}

	sszState, err := state.MarshalSSZ()
	if err != nil {
		return nil, status.Errorf(codes.Internal, "Could not marshal state into SSZ: %v", err)
	}

	return &statepb.BeaconStateSSZResponse{Data: sszState}, nil
}

// ListForkChoiceHeads retrieves the fork choice leaves for the current head.
func (ds *Server) ListForkChoiceHeads(ctx context.Context, _ *emptypb.Empty) (*ethpb.ForkChoiceHeadsResponse, error) {
	ctx, span := trace.StartSpan(ctx, "debug.ListForkChoiceHeads")
	defer span.End()

	headRoots, headSlots := ds.HeadFetcher.ChainHeads()
	resp := &ethpb.ForkChoiceHeadsResponse{
		Data: make([]*ethpb.ForkChoiceHead, len(headRoots)),
	}
	for i := range headRoots {
		resp.Data[i] = &ethpb.ForkChoiceHead{
			Root: headRoots[i][:],
			Slot: headSlots[i],
		}
	}

	return resp, nil
}<|MERGE_RESOLUTION|>--- conflicted
+++ resolved
@@ -13,13 +13,8 @@
 )
 
 // GetBeaconState returns the full beacon state for a given state id.
-<<<<<<< HEAD
-func (ds *Server) GetBeaconState(ctx context.Context, req *ethpb.StateRequest) (*ethpb.BeaconStateResponse, error) {
-	ctx, span := trace.StartSpan(ctx, "beacon.GetBeaconState")
-=======
 func (ds *Server) GetBeaconState(ctx context.Context, req *ethpb.StateRequest) (*statepb.BeaconStateResponse, error) {
 	ctx, span := trace.StartSpan(ctx, "beaconv1.GetBeaconState")
->>>>>>> 2d10bcf1
 	defer span.End()
 
 	state, err := ds.StateFetcher.State(ctx, req.StateId)
@@ -43,13 +38,8 @@
 }
 
 // GetBeaconStateSSZ returns the SSZ-serialized version of the full beacon state object for given stateId.
-<<<<<<< HEAD
-func (ds *Server) GetBeaconStateSSZ(ctx context.Context, req *ethpb.StateRequest) (*ethpb.BeaconStateSSZResponse, error) {
-	ctx, span := trace.StartSpan(ctx, "beacon.GetBeaconStateSSZ")
-=======
 func (ds *Server) GetBeaconStateSSZ(ctx context.Context, req *ethpb.StateRequest) (*statepb.BeaconStateSSZResponse, error) {
 	ctx, span := trace.StartSpan(ctx, "beaconv1.GetBeaconStateSSZ")
->>>>>>> 2d10bcf1
 	defer span.End()
 
 	state, err := ds.StateFetcher.State(ctx, req.StateId)
