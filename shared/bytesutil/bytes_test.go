--- conflicted
+++ resolved
@@ -399,7 +399,6 @@
 	}
 }
 
-<<<<<<< HEAD
 func TestIsHexOfLen(t *testing.T) {
 	tests := []struct {
 		b      []byte
@@ -420,7 +419,9 @@
 		isHex, err := bytesutil.IsHexOfLen(tt.b, tt.l)
 		require.NoError(t, err)
 		assert.Equal(t, tt.result, isHex)
-=======
+		}
+		}
+		
 func TestSafeCopyRootAtIndex(t *testing.T) {
 	tests := []struct {
 		name    string
@@ -492,6 +493,5 @@
 				t.Errorf("SafeCopy2dBytes() = %v, want %v", got, tt.input)
 			}
 		})
->>>>>>> 27923f96
 	}
 }