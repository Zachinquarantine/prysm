--- conflicted
+++ resolved
@@ -12,6 +12,7 @@
 	lru "github.com/hashicorp/golang-lru"
 	"github.com/libp2p/go-libp2p-core/peer"
 	"github.com/libp2p/go-libp2p-core/protocol"
+	pubsub "github.com/libp2p/go-libp2p-pubsub"
 	gcache "github.com/patrickmn/go-cache"
 	"github.com/pkg/errors"
 	"github.com/prysmaticlabs/prysm/beacon-chain/blockchain"
@@ -41,12 +42,8 @@
 
 const rangeLimit = 1024
 const seenBlockSize = 1000
-<<<<<<< HEAD
-const seenAttSize = 10000
-=======
 const seenUnaggregatedAttSize = 20000
 const seenAggregatedAttSize = 1024
->>>>>>> 437c6088
 const seenSyncMsgSize = 1000
 const seenExitSize = 100
 const seenProposerSlashingSize = 100
@@ -60,7 +57,12 @@
 	earlyBlockProcessingTolerance = slotutil.MultiplySlotBy(2)
 	// time to allow processing early attestations.
 	earlyAttestationProcessingTolerance = params.BeaconNetworkConfig().MaximumGossipClockDisparity
+	errWrongMessage                     = errors.New("wrong pubsub message")
+	errNilMessage                       = errors.New("nil pubsub message")
 )
+
+// Common type for functional p2p validation options.
+type validationFn func(ctx context.Context) pubsub.ValidationResult
 
 // Config to set up the regular sync service.
 type Config struct {
@@ -93,33 +95,6 @@
 // Service is responsible for handling all run time p2p related operations as the
 // main entry point for network messages.
 type Service struct {
-<<<<<<< HEAD
-	cfg                       *Config
-	ctx                       context.Context
-	cancel                    context.CancelFunc
-	slotToPendingBlocks       *gcache.Cache
-	seenPendingBlocks         map[[32]byte]bool
-	blkRootToPendingAtts      map[[32]byte][]*ethpb.SignedAggregateAttestationAndProof
-	pendingAttsLock           sync.RWMutex
-	pendingQueueLock          sync.RWMutex
-	chainStarted              *abool.AtomicBool
-	validateBlockLock         sync.RWMutex
-	rateLimiter               *limiter
-	seenBlockLock             sync.RWMutex
-	seenBlockCache            *lru.Cache
-	seenAttestationLock       sync.RWMutex
-	seenAttestationCache      *lru.Cache
-	seenExitLock              sync.RWMutex
-	seenExitCache             *lru.Cache
-	seenProposerSlashingLock  sync.RWMutex
-	seenProposerSlashingCache *lru.Cache
-	seenAttesterSlashingLock  sync.RWMutex
-	seenAttesterSlashingCache map[uint64]bool
-	seenSyncMessageLock       sync.RWMutex
-	seenSyncMessageCache      *lru.Cache
-	badBlockCache             *lru.Cache
-	badBlockLock              sync.RWMutex
-=======
 	cfg                              *Config
 	ctx                              context.Context
 	cancel                           context.CancelFunc
@@ -147,7 +122,6 @@
 	seenSyncMessageCache             *lru.Cache
 	badBlockCache                    *lru.Cache
 	badBlockLock                     sync.RWMutex
->>>>>>> 437c6088
 }
 
 // NewService initializes new regular sync service.
@@ -246,10 +220,6 @@
 	if err != nil {
 		return err
 	}
-	syncMsgCache, err := lru.New(seenSyncMsgSize)
-	if err != nil {
-		return err
-	}
 	exitCache, err := lru.New(seenExitSize)
 	if err != nil {
 		return err
@@ -263,12 +233,8 @@
 		return err
 	}
 	s.seenBlockCache = blkCache
-<<<<<<< HEAD
-	s.seenAttestationCache = attCache
-=======
 	s.seenAggregatedAttestationCache = aggregatedAttCache
 	s.seenUnAggregatedAttestationCache = unAggregatedAttCache
->>>>>>> 437c6088
 	s.seenSyncMessageCache = syncMsgCache
 	s.seenExitCache = exitCache
 	s.seenAttesterSlashingCache = make(map[uint64]bool)
