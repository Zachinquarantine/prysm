load("@prysm//tools/go:def.bzl", "go_repository", "maybe")  # gazelle:keep
load("@bazel_tools//tools/build_defs/repo:http.bzl", "http_archive")  # gazelle:keep
load("@bazel_tools//tools/build_defs/repo:git.bzl", "git_repository")

# Prysm's third party / external dependencies.
#
##################################################################
#
#                    ██████████████████
#                  ██                  ██
#                ██  ██████████████████  ██
#              ██  ██████████████████████  ██
#            ██  ██████████████████████████  ██
#          ██  ██████████████████████████████  ██
#        ██  ██████████████████████████████████  ██
#      ██  ██████████████████████████████████████  ██
#      ██  ██████    ██      ████  ████    ██████  ██
#      ██  ████  ████████  ████  ██  ██  ██  ████  ██
#      ██  ████  ████████  ████  ██  ██  ██  ████  ██
#      ██  ██████  ██████  ████  ██  ██    ██████  ██
#      ██  ████████  ████  ████  ██  ██  ████████  ██
#      ██  ████████  ████  ████  ██  ██  ████████  ██
#      ██  ████    ██████  ██████  ████  ████████  ██
#      ██  ██████████████████████████████████████  ██
#        ██  ██████████████████████████████████  ██
#          ██  ██████████████████████████████  ██
#            ██  ██████████████████████████  ██
#              ██  ██████████████████████  ██
#                ██  ██████████████████  ██
#                  ██                  ██
#                    ██████████████████
#
##################################################################
#           Make sure you have read DEPENDENCIES.md!
##################################################################
def prysm_deps():
    go_repository(
        name = "co_honnef_go_tools",
        importpath = "honnef.co/go/tools",
        sum = "h1:UoveltGrhghAA7ePc+e+QYDHXrBps2PqFZiHkGR/xK8=",
        version = "v0.0.1-2020.1.4",
    )
    go_repository(
        name = "com_github_aead_siphash",
        importpath = "github.com/aead/siphash",
        sum = "h1:FwHfE/T45KPKYuuSAKyyvE+oPWcaQ+CUmFW0bPlM+kg=",
        version = "v1.0.1",
    )
    go_repository(
        name = "com_github_afex_hystrix_go",
        importpath = "github.com/afex/hystrix-go",
        sum = "h1:rFw4nCn9iMW+Vajsk51NtYIcwSTkXr+JGrMd36kTDJw=",
        version = "v0.0.0-20180502004556-fa1af6a1f4f5",
    )

    go_repository(
        name = "com_github_ajstarks_svgo",
        importpath = "github.com/ajstarks/svgo",
        sum = "h1:wVe6/Ea46ZMeNkQjjBW6xcqyQA/j5e0D6GytH95g0gQ=",
        version = "v0.0.0-20180226025133-644b8db467af",
    )

    go_repository(
        name = "com_github_alecthomas_template",
        importpath = "github.com/alecthomas/template",
        sum = "h1:JYp7IbQjafoB+tBA3gMyHYHrpOtNuDiK/uB5uXxq5wM=",
        version = "v0.0.0-20190718012654-fb15b899a751",
    )
    go_repository(
        name = "com_github_alecthomas_units",
        importpath = "github.com/alecthomas/units",
        sum = "h1:UQZhZ2O0vMHr2cI+DC1Mbh0TJxzA3RcLoMsFw+aXw7E=",
        version = "v0.0.0-20190924025748-f65c72e2690d",
    )
    go_repository(
        name = "com_github_allegro_bigcache",
        importpath = "github.com/allegro/bigcache",
        sum = "h1:hg1sY1raCwic3Vnsvje6TT7/pnZba83LeFck5NrFKSc=",
        version = "v1.2.1",
    )
    go_repository(
        name = "com_github_andreasbriese_bbloom",
        importpath = "github.com/AndreasBriese/bbloom",
        sum = "h1:HD8gA2tkByhMAwYaFAX9w2l7vxvBQ5NMoxDrkhqhtn4=",
        version = "v0.0.0-20190306092124-e2d15f34fcf9",
    )

    go_repository(
        name = "com_github_andreyvit_diff",
        importpath = "github.com/andreyvit/diff",
        sum = "h1:bvNMNQO63//z+xNgfBlViaCIJKLlCJ6/fmUseuG0wVQ=",
        version = "v0.0.0-20170406064948-c7f18ee00883",
    )

    go_repository(
        name = "com_github_antihax_optional",
        importpath = "github.com/antihax/optional",
        sum = "h1:xK2lYat7ZLaVVcIuj82J8kIro4V6kDe0AUDFboUCwcg=",
        version = "v1.0.0",
    )

    go_repository(
        name = "com_github_apache_arrow_go_arrow",
        importpath = "github.com/apache/arrow/go/arrow",
        sum = "h1:nxAtV4VajJDhKysp2kdcJZsq8Ss1xSA0vZTkVHHJd0E=",
        version = "v0.0.0-20191024131854-af6fa24be0db",
    )
    go_repository(
        name = "com_github_apache_thrift",
        importpath = "github.com/apache/thrift",
        sum = "h1:5hryIiq9gtn+MiLVn0wP37kb/uTeRZgN08WoCsAhIhI=",
        version = "v0.13.0",
    )

    go_repository(
        name = "com_github_aristanetworks_fsnotify",
        importpath = "github.com/aristanetworks/fsnotify",
        sum = "h1:it2ydpY6k0aXB7qjb4vGhOYOL6YDC/sr8vhqwokFQwQ=",
        version = "v1.4.2",
    )
    go_repository(
        name = "com_github_aristanetworks_glog",
        importpath = "github.com/aristanetworks/glog",
        sum = "h1:Bmjk+DjIi3tTAU0wxGaFbfjGUqlxxSXARq9A96Kgoos=",
        version = "v0.0.0-20191112221043-67e8567f59f3",
    )

    go_repository(
        name = "com_github_aristanetworks_goarista",
        importpath = "github.com/aristanetworks/goarista",
        sum = "h1:cgk6xsRVshE29qzHDCQ+tqmu7ny8GnjPQhAw/RTk/Co=",
        version = "v0.0.0-20200521140103-6c3304613b30",
    )
    go_repository(
        name = "com_github_aristanetworks_splunk_hec_go",
        importpath = "github.com/aristanetworks/splunk-hec-go",
        sum = "h1:O7zlcm4ve7JvqTyEK3vSBh1LngLezraqcxv8Ya6tQFY=",
        version = "v0.3.3",
    )
    go_repository(
        name = "com_github_armon_circbuf",
        importpath = "github.com/armon/circbuf",
        sum = "h1:QEF07wC0T1rKkctt1RINW/+RMTVmiwxETico2l3gxJA=",
        version = "v0.0.0-20150827004946-bbbad097214e",
    )

    go_repository(
        name = "com_github_armon_consul_api",
        importpath = "github.com/armon/consul-api",
        sum = "h1:G1bPvciwNyF7IUmKXNt9Ak3m6u9DE1rF+RmtIkBpVdA=",
        version = "v0.0.0-20180202201655-eb2c6b5be1b6",
    )
    go_repository(
        name = "com_github_armon_go_metrics",
        importpath = "github.com/armon/go-metrics",
        sum = "h1:8GUt8eRujhVEGZFFEjBj46YV4rDjvGrNxb0KMWYkL2I=",
        version = "v0.0.0-20180917152333-f0300d1749da",
    )
    go_repository(
        name = "com_github_armon_go_radix",
        importpath = "github.com/armon/go-radix",
        sum = "h1:BUAU3CGlLvorLI26FmByPp2eC2qla6E1Tw+scpcg/to=",
        version = "v0.0.0-20180808171621-7fddfc383310",
    )
    go_repository(
        name = "com_github_aryann_difflib",
        importpath = "github.com/aryann/difflib",
        sum = "h1:pv34s756C4pEXnjgPfGYgdhg/ZdajGhyOvzx8k+23nw=",
        version = "v0.0.0-20170710044230-e206f873d14a",
    )

    go_repository(
        name = "com_github_aws_aws_lambda_go",
        importpath = "github.com/aws/aws-lambda-go",
        sum = "h1:SuCy7H3NLyp+1Mrfp+m80jcbi9KYWAs9/BXwppwRDzY=",
        version = "v1.13.3",
    )

    go_repository(
        name = "com_github_aws_aws_sdk_go",
        importpath = "github.com/aws/aws-sdk-go",
        sum = "h1:0xphMHGMLBrPMfxR2AmVjZKcMEESEgWF8Kru94BNByk=",
        version = "v1.27.0",
    )
    go_repository(
        name = "com_github_aws_aws_sdk_go_v2",
        importpath = "github.com/aws/aws-sdk-go-v2",
        sum = "h1:BS+UYpbsElC82gB+2E2jiCBg36i8HlubTB/dO/moQ9c=",
        version = "v1.2.0",
    )

    go_repository(
        name = "com_github_azure_azure_pipeline_go",
        importpath = "github.com/Azure/azure-pipeline-go",
        sum = "h1:OLBdZJ3yvOn2MezlWvbrBMTEUQC72zAftRZOMdj5HYo=",
        version = "v0.2.1",
    )
    go_repository(
        name = "com_github_azure_azure_storage_blob_go",
        importpath = "github.com/Azure/azure-storage-blob-go",
        sum = "h1:MuueVOYkufCxJw5YZzF842DY2MBsp+hLuh2apKY0mck=",
        version = "v0.7.0",
    )
    go_repository(
        name = "com_github_azure_go_autorest_autorest",
        importpath = "github.com/Azure/go-autorest/autorest",
        sum = "h1:MRvx8gncNaXJqOoLmhNjUAKh33JJF8LyxPhomEtOsjs=",
        version = "v0.9.0",
    )
    go_repository(
        name = "com_github_azure_go_autorest_autorest_adal",
        importpath = "github.com/Azure/go-autorest/autorest/adal",
        sum = "h1:q2gDruN08/guU9vAjuPWff0+QIrpH6ediguzdAzXAUU=",
        version = "v0.5.0",
    )
    go_repository(
        name = "com_github_azure_go_autorest_autorest_date",
        importpath = "github.com/Azure/go-autorest/autorest/date",
        sum = "h1:YGrhWfrgtFs84+h0o46rJrlmsZtyZRg470CqAXTZaGM=",
        version = "v0.1.0",
    )
    go_repository(
        name = "com_github_azure_go_autorest_autorest_mocks",
        importpath = "github.com/Azure/go-autorest/autorest/mocks",
        sum = "h1:Ww5g4zThfD/6cLb4z6xxgeyDa7QDkizMkJKe0ysZXp0=",
        version = "v0.2.0",
    )
    go_repository(
        name = "com_github_azure_go_autorest_logger",
        importpath = "github.com/Azure/go-autorest/logger",
        sum = "h1:ruG4BSDXONFRrZZJ2GUXDiUyVpayPmb1GnWeHDdaNKY=",
        version = "v0.1.0",
    )
    go_repository(
        name = "com_github_azure_go_autorest_tracing",
        importpath = "github.com/Azure/go-autorest/tracing",
        sum = "h1:TRn4WjSnkcSy5AEG3pnbtFSwNtwzjr4VYyQflFE619k=",
        version = "v0.5.0",
    )
    go_repository(
        name = "com_github_bazelbuild_rules_go",
        importpath = "github.com/bazelbuild/rules_go",
        sum = "h1:Wxu7JjqnF78cKZbsBsARLSXx/jlGaSLCnUV3mTlyHvM=",
        version = "v0.23.2",
    )
    go_repository(
        name = "com_github_benbjohnson_clock",
        importpath = "github.com/benbjohnson/clock",
        sum = "h1:vkLuvpK4fmtSCuo60+yC63p7y0BmQ8gm5ZXGuBCJyXg=",
        version = "v1.0.3",
    )

    go_repository(
        name = "com_github_beorn7_perks",
        importpath = "github.com/beorn7/perks",
        sum = "h1:VlbKKnNfV8bJzeqoa4cOKqO6bYr3WgKZxO8Z16+hsOM=",
        version = "v1.0.1",
    )
    go_repository(
        name = "com_github_bgentry_speakeasy",
        importpath = "github.com/bgentry/speakeasy",
        sum = "h1:ByYyxL9InA1OWqxJqqp2A5pYHUrCiAL6K3J+LKSsQkY=",
        version = "v0.1.0",
    )

    go_repository(
        name = "com_github_bmizerany_pat",
        importpath = "github.com/bmizerany/pat",
        sum = "h1:y4B3+GPxKlrigF1ha5FFErxK+sr6sWxQovRMzwMhejo=",
        version = "v0.0.0-20170815010413-6226ea591a40",
    )
    go_repository(
        name = "com_github_boltdb_bolt",
        importpath = "github.com/boltdb/bolt",
        sum = "h1:JQmyP4ZBrce+ZQu0dY660FMfatumYDLun9hBCUVIkF4=",
        version = "v1.3.1",
    )

    go_repository(
        name = "com_github_bradfitz_gomemcache",
        importpath = "github.com/bradfitz/gomemcache",
        sum = "h1:7IjN4QP3c38xhg6wz8R3YjoU+6S9e7xBc0DAVLLIpHE=",
        version = "v0.0.0-20170208213004-1952afaa557d",
    )

    go_repository(
        name = "com_github_btcsuite_btcd",
        importpath = "github.com/btcsuite/btcd",
        sum = "h1:At9hIZdJW0s9E/fAz28nrz6AmcNlSVucCH796ZteX1M=",
        version = "v0.21.0-beta",
    )
    go_repository(
        name = "com_github_btcsuite_btclog",
        importpath = "github.com/btcsuite/btclog",
        sum = "h1:bAs4lUbRJpnnkd9VhRV3jjAVU7DJVjMaK+IsvSeZvFo=",
        version = "v0.0.0-20170628155309-84c8d2346e9f",
    )
    go_repository(
        name = "com_github_btcsuite_btcutil",
        importpath = "github.com/btcsuite/btcutil",
        sum = "h1:9iZ1Terx9fMIOtq1VrwdqfsATL9MC2l8ZrUY6YZ2uts=",
        version = "v1.0.2",
    )
    go_repository(
        name = "com_github_btcsuite_go_socks",
        importpath = "github.com/btcsuite/go-socks",
        sum = "h1:R/opQEbFEy9JGkIguV40SvRY1uliPX8ifOvi6ICsFCw=",
        version = "v0.0.0-20170105172521-4720035b7bfd",
    )
    go_repository(
        name = "com_github_btcsuite_goleveldb",
        importpath = "github.com/btcsuite/goleveldb",
        sum = "h1:Tvd0BfvqX9o823q1j2UZ/epQo09eJh6dTcRp79ilIN4=",
        version = "v1.0.0",
    )
    go_repository(
        name = "com_github_btcsuite_snappy_go",
        importpath = "github.com/btcsuite/snappy-go",
        sum = "h1:ZxaA6lo2EpxGddsA8JwWOcxlzRybb444sgmeJQMJGQE=",
        version = "v1.0.0",
    )

    go_repository(
        name = "com_github_btcsuite_websocket",
        importpath = "github.com/btcsuite/websocket",
        sum = "h1:R8vQdOQdZ9Y3SkEwmHoWBmX1DNXhXZqlTpq6s4tyJGc=",
        version = "v0.0.0-20150119174127-31079b680792",
    )
    go_repository(
        name = "com_github_btcsuite_winsvc",
        importpath = "github.com/btcsuite/winsvc",
        sum = "h1:J9B4L7e3oqhXOcm+2IuNApwzQec85lE+QaikUcCs+dk=",
        version = "v1.0.0",
    )

    go_repository(
        name = "com_github_burntsushi_toml",
        importpath = "github.com/BurntSushi/toml",
        sum = "h1:WXkYYl6Yr3qBf1K79EBnL4mak0OimBfB0XUf9Vl28OQ=",
        version = "v0.3.1",
    )
    go_repository(
        name = "com_github_burntsushi_xgb",
        importpath = "github.com/BurntSushi/xgb",
        sum = "h1:1BDTz0u9nC3//pOCMdNH+CiXJVYJh5UQNCOBG7jbELc=",
        version = "v0.0.0-20160522181843-27f122750802",
    )

    go_repository(
        name = "com_github_c_bata_go_prompt",
        importpath = "github.com/c-bata/go-prompt",
        sum = "h1:uyKRz6Z6DUyj49QVijyM339UJV9yhbr70gESwbNU3e0=",
        version = "v0.2.2",
    )
    go_repository(
        name = "com_github_casbin_casbin_v2",
        importpath = "github.com/casbin/casbin/v2",
        sum = "h1:bTwon/ECRx9dwBy2ewRVr5OiqjeXSGiTUY74sDPQi/g=",
        version = "v2.1.2",
    )
    go_repository(
        name = "com_github_cenkalti_backoff",
        importpath = "github.com/cenkalti/backoff",
        sum = "h1:tNowT99t7UNflLxfYYSlKYsBpXdEet03Pg2g16Swow4=",
        version = "v2.2.1+incompatible",
    )

    go_repository(
        name = "com_github_census_instrumentation_opencensus_proto",
        importpath = "github.com/census-instrumentation/opencensus-proto",
        sum = "h1:glEXhBS5PSLLv4IXzLA5yPRVX4bilULVyxxbrfOtDAk=",
        version = "v0.2.1",
    )
    go_repository(
        name = "com_github_cespare_cp",
        importpath = "github.com/cespare/cp",
        sum = "h1:nCb6ZLdB7NRaqsm91JtQTAme2SKJzXVsdPIPkyJr1MU=",
        version = "v1.1.1",
    )

    go_repository(
        name = "com_github_cespare_xxhash",
        importpath = "github.com/cespare/xxhash",
        sum = "h1:a6HrQnmkObjyL+Gs60czilIUGqrzKutQD6XZog3p+ko=",
        version = "v1.1.0",
    )
    go_repository(
        name = "com_github_cespare_xxhash_v2",
        importpath = "github.com/cespare/xxhash/v2",
        sum = "h1:6MnRN8NT7+YBpUIWxHtefFZOKTAPgGjpQSxqLNn0+qY=",
        version = "v2.1.1",
    )

    go_repository(
        name = "com_github_chzyer_logex",
        importpath = "github.com/chzyer/logex",
        sum = "h1:Swpa1K6QvQznwJRcfTfQJmTE72DqScAa40E+fbHEXEE=",
        version = "v1.1.10",
    )
    go_repository(
        name = "com_github_chzyer_readline",
        importpath = "github.com/chzyer/readline",
        sum = "h1:fY5BOSpyZCqRo5OhCuC+XN+r/bBCmeuuJtjz+bCNIf8=",
        version = "v0.0.0-20180603132655-2972be24d48e",
    )
    go_repository(
        name = "com_github_chzyer_test",
        importpath = "github.com/chzyer/test",
        sum = "h1:q763qf9huN11kDQavWsoZXJNW3xEE4JJyHa5Q25/sd8=",
        version = "v0.0.0-20180213035817-a1ea475d72b1",
    )
    go_repository(
        name = "com_github_clbanning_x2j",
        importpath = "github.com/clbanning/x2j",
        sum = "h1:EdRZT3IeKQmfCSrgo8SZ8V3MEnskuJP0wCYNpe+aiXo=",
        version = "v0.0.0-20191024224557-825249438eec",
    )

    go_repository(
        name = "com_github_client9_misspell",
        importpath = "github.com/client9/misspell",
        sum = "h1:ta993UF76GwbvJcIo3Y68y/M3WxlpEHPWIGDkJYwzJI=",
        version = "v0.3.4",
    )

    go_repository(
        name = "com_github_cloudflare_cloudflare_go",
        importpath = "github.com/cloudflare/cloudflare-go",
        sum = "h1:gFqGlGl/5f9UGXAaKapCGUfaTCgRKKnzu2VvzMZlOFA=",
        version = "v0.14.0",
    )
    go_repository(
        name = "com_github_cncf_udpa_go",
        importpath = "github.com/cncf/udpa/go",
        sum = "h1:cqQfy1jclcSy/FwLjemeg3SR1yaINm74aQyupQ0Bl8M=",
        version = "v0.0.0-20201120205902-5459f2c99403",
    )
    go_repository(
        name = "com_github_cockroachdb_datadriven",
        importpath = "github.com/cockroachdb/datadriven",
        sum = "h1:OaNxuTZr7kxeODyLWsRMC+OD03aFUH+mW6r2d+MWa5Y=",
        version = "v0.0.0-20190809214429-80d97fb3cbaa",
    )
    go_repository(
        name = "com_github_codahale_hdrhistogram",
        importpath = "github.com/codahale/hdrhistogram",
        sum = "h1:qMd81Ts1T2OTKmB4acZcyKaMtRnY5Y44NuXGX2GFJ1w=",
        version = "v0.0.0-20161010025455-3a0bb77429bd",
    )

    go_repository(
        name = "com_github_confluentinc_confluent_kafka_go",
        importpath = "github.com/confluentinc/confluent-kafka-go",
        patch_args = ["-p1"],
        patches = ["@prysm//third_party:in_gopkg_confluentinc_confluent_kafka_go_v1.patch"],
        sum = "h1:13EK9RTujF7lVkvHQ5Hbu6bM+Yfrq8L0MkJNnjHSd4Q=",
        version = "v1.4.2",
    )
    go_repository(
        name = "com_github_coreos_etcd",
        importpath = "github.com/coreos/etcd",
        sum = "h1:8F3hqu9fGYLBifCmRCJsicFqDx/D68Rt3q1JMazcgBQ=",
        version = "v3.3.13+incompatible",
    )
    go_repository(
        name = "com_github_coreos_go_etcd",
        importpath = "github.com/coreos/go-etcd",
        sum = "h1:bXhRBIXoTm9BYHS3gE0TtQuyNZyeEMux2sDi4oo5YOo=",
        version = "v2.0.0+incompatible",
    )

    go_repository(
        name = "com_github_coreos_go_semver",
        importpath = "github.com/coreos/go-semver",
        sum = "h1:wkHLiw0WNATZnSG7epLsujiMCgPAc9xhjJ4tgnAxmfM=",
        version = "v0.3.0",
    )
    go_repository(
        name = "com_github_coreos_go_systemd",
        importpath = "github.com/coreos/go-systemd",
        sum = "h1:iW4rZ826su+pqaw19uhpSCzhj44qo35pNgKFGqzDKkU=",
        version = "v0.0.0-20191104093116-d3cd4ed1dbcf",
    )
    go_repository(
        name = "com_github_coreos_pkg",
        importpath = "github.com/coreos/pkg",
        sum = "h1:lBNOc5arjvs8E5mO2tbpBpLoyyu8B6e44T7hJy6potg=",
        version = "v0.0.0-20180928190104-399ea9e2e55f",
    )

    go_repository(
        name = "com_github_cpuguy83_go_md2man",
        importpath = "github.com/cpuguy83/go-md2man",
        sum = "h1:BSKMNlYxDvnunlTymqtgONjNnaRV1sTpcovwwjF22jk=",
        version = "v1.0.10",
    )

    go_repository(
        name = "com_github_cpuguy83_go_md2man_v2",
        importpath = "github.com/cpuguy83/go-md2man/v2",
        sum = "h1:EoUDS0afbrsXAZ9YQ9jdu/mZ2sXgT1/2yyNng4PGlyM=",
        version = "v2.0.0",
    )

    go_repository(
        name = "com_github_creack_pty",
        importpath = "github.com/creack/pty",
        sum = "h1:uDmaGzcdjhF4i/plgjmEsriH11Y0o7RKapEf/LDaM3w=",
        version = "v1.1.9",
    )
    go_repository(
        name = "com_github_d4l3k_messagediff",
        importpath = "github.com/d4l3k/messagediff",
        sum = "h1:ZcAIMYsUg0EAp9X+tt8/enBE/Q8Yd5kzPynLyKptt9U=",
        version = "v1.2.1",
    )

    go_repository(
        name = "com_github_data_dog_go_sqlmock",
        importpath = "github.com/DATA-DOG/go-sqlmock",
        sum = "h1:CWUqKXe0s8A2z6qCgkP4Kru7wC11YoAnoupUKFDnH08=",
        version = "v1.3.3",
    )
    go_repository(
        name = "com_github_dave_jennifer",
        importpath = "github.com/dave/jennifer",
        sum = "h1:S15ZkFMRoJ36mGAQgWL1tnr0NQJh9rZ8qatseX/VbBc=",
        version = "v1.2.0",
    )
    go_repository(
        name = "com_github_davecgh_go_spew",
        importpath = "github.com/davecgh/go-spew",
        sum = "h1:vj9j/u1bqnvCEfJOwUhtlOARqs3+rkHYY13jYWTU97c=",
        version = "v1.1.1",
    )
    go_repository(
        name = "com_github_davidlazar_go_crypto",
        importpath = "github.com/davidlazar/go-crypto",
        sum = "h1:pFUpOrbxDR6AkioZ1ySsx5yxlDQZ8stG2b88gTPxgJU=",
        version = "v0.0.0-20200604182044-b73af7476f6c",
    )

    go_repository(
        name = "com_github_deckarep_golang_set",
        importpath = "github.com/deckarep/golang-set",
        sum = "h1:SCQV0S6gTtp6itiFrTqI+pfmJ4LN85S1YzhDf9rTHJQ=",
        version = "v1.7.1",
    )

    go_repository(
        name = "com_github_decred_dcrd_lru",
        importpath = "github.com/decred/dcrd/lru",
        sum = "h1:Kbsb1SFDsIlaupWPwsPp+dkxiBY1frcS07PCPgotKz8=",
        version = "v1.0.0",
    )
    go_repository(
        name = "com_github_dgraph_io_badger",
        importpath = "github.com/dgraph-io/badger",
        sum = "h1:w9pSFNSdq/JPM1N12Fz/F/bzo993Is1W+Q7HjPzi7yg=",
        version = "v1.6.1",
    )

    go_repository(
        name = "com_github_dgraph_io_ristretto",
        importpath = "github.com/dgraph-io/ristretto",
        sum = "h1:cNcG4c2n5xanQzp2hMyxDxPYVQmZ91y4WN6fJFlndLo=",
        version = "v0.0.4-0.20210318174700-74754f61e018",
    )
    go_repository(
        name = "com_github_dgrijalva_jwt_go",
        importpath = "github.com/dgrijalva/jwt-go",
        sum = "h1:7qlOGliEKZXTDg6OTjfoBKDXWrumCAMpl/TFQ4/5kLM=",
        version = "v3.2.0+incompatible",
    )

    go_repository(
        name = "com_github_dgryski_go_bitstream",
        importpath = "github.com/dgryski/go-bitstream",
        sum = "h1:akOQj8IVgoeFfBTzGOEQakCYshWD6RNo1M5pivFXt70=",
        version = "v0.0.0-20180413035011-3522498ce2c8",
    )
    go_repository(
        name = "com_github_dgryski_go_farm",
        importpath = "github.com/dgryski/go-farm",
        sum = "h1:tdlZCpZ/P9DhczCTSixgIKmwPv6+wP5DGjqLYw5SUiA=",
        version = "v0.0.0-20190423205320-6a90982ecee2",
    )
    go_repository(
        name = "com_github_dgryski_go_sip13",
        importpath = "github.com/dgryski/go-sip13",
        sum = "h1:RMLoZVzv4GliuWafOuPuQDKSm1SJph7uCRnnS61JAn4=",
        version = "v0.0.0-20181026042036-e10d5fee7954",
    )
    go_repository(
        name = "com_github_dlclark_regexp2",
        importpath = "github.com/dlclark/regexp2",
        sum = "h1:8sAhBGEM0dRWogWqWyQeIJnxjWO6oIjl8FKqREDsGfk=",
        version = "v1.2.0",
    )

    go_repository(
        name = "com_github_docker_docker",
        importpath = "github.com/docker/docker",
        sum = "h1:sh8rkQZavChcmakYiSlqu2425CHyFXLZZnvm7PDpU8M=",
        version = "v1.4.2-0.20180625184442-8e610b2b55bf",
    )
    go_repository(
        name = "com_github_docker_spdystream",
        importpath = "github.com/docker/spdystream",
        sum = "h1:cenwrSVm+Z7QLSV/BsnenAOcDXdX4cMv4wP0B/5QbPg=",
        version = "v0.0.0-20160310174837-449fdfce4d96",
    )

    go_repository(
        name = "com_github_dop251_goja",
        importpath = "github.com/dop251/goja",
        sum = "h1:Y9vTBSsV4hSwPSj4bacAU/eSnV3dAxVpepaghAdhGoQ=",
        version = "v0.0.0-20200721192441-a695b0cdd498",
    )
    go_repository(
        name = "com_github_dustin_go_humanize",
        importpath = "github.com/dustin/go-humanize",
        sum = "h1:VSnTsYCnlFHaM2/igO1h6X3HA71jcobQuxemgkq4zYo=",
        version = "v1.0.0",
    )

    go_repository(
        name = "com_github_dvyukov_go_fuzz",
        importpath = "github.com/dvyukov/go-fuzz",
        sum = "h1:NgO45/5mBLRVfiXerEFzH6ikcZ7DNRPS639xFg3ENzU=",
        version = "v0.0.0-20200318091601-be3528f3a813",
    )
    go_repository(
        name = "com_github_eapache_go_resiliency",
        importpath = "github.com/eapache/go-resiliency",
        sum = "h1:v7g92e/KSN71Rq7vSThKaWIq68fL4YHvWyiUKorFR1Q=",
        version = "v1.2.0",
    )
    go_repository(
        name = "com_github_eapache_go_xerial_snappy",
        importpath = "github.com/eapache/go-xerial-snappy",
        sum = "h1:YEetp8/yCZMuEPMUDHG0CW/brkkEp8mzqk2+ODEitlw=",
        version = "v0.0.0-20180814174437-776d5712da21",
    )
    go_repository(
        name = "com_github_eapache_queue",
        importpath = "github.com/eapache/queue",
        sum = "h1:YOEu7KNc61ntiQlcEeUIoDTJ2o8mQznoNvUhiigpIqc=",
        version = "v1.1.0",
    )

    go_repository(
        name = "com_github_eclipse_paho_mqtt_golang",
        importpath = "github.com/eclipse/paho.mqtt.golang",
        sum = "h1:1F8mhG9+aO5/xpdtFkW4SxOJB67ukuDC3t2y2qayIX0=",
        version = "v1.2.0",
    )
    go_repository(
        name = "com_github_edsrzf_mmap_go",
        importpath = "github.com/edsrzf/mmap-go",
        sum = "h1:CEBF7HpRnUCSJgGUb5h1Gm7e3VkmVDrR8lvWVLtrOFw=",
        version = "v1.0.0",
    )

    go_repository(
        name = "com_github_elazarl_goproxy",
        importpath = "github.com/elazarl/goproxy",
        sum = "h1:yUdfgN0XgIJw7foRItutHYUIhlcKzcSf5vDpdhQAKTc=",
        version = "v0.0.0-20180725130230-947c36da3153",
    )

    go_repository(
        name = "com_github_emicklei_dot",
        importpath = "github.com/emicklei/dot",
        sum = "h1:Ase39UD9T9fRBOb5ptgpixrxfx8abVzNWZi2+lr53PI=",
        version = "v0.11.0",
    )
    go_repository(
        name = "com_github_emicklei_go_restful",
        importpath = "github.com/emicklei/go-restful",
        sum = "h1:H2pdYOb3KQ1/YsqVWoWNLQO+fusocsw354rqGTZtAgw=",
        version = "v0.0.0-20170410110728-ff4f55a20633",
    )
    go_repository(
        name = "com_github_envoyproxy_go_control_plane",
        importpath = "github.com/envoyproxy/go-control-plane",
        sum = "h1:EmNYJhPYy0pOFjCx2PrgtaBXmee0iUX9hLlxE1xHOJE=",
        version = "v0.9.9-0.20201210154907-fd9021fe5dad",
    )
    go_repository(
        name = "com_github_envoyproxy_protoc_gen_validate",
        importpath = "github.com/envoyproxy/protoc-gen-validate",
        sum = "h1:EQciDnbrYxy13PgWoY8AqoxGiPrpgBZ1R8UNe3ddc+A=",
        version = "v0.1.0",
    )

    # Note: It is required to define com_github_ethereum_go_ethereum like this for some reason...
    # Note: The keep directives help gazelle leave this alone.
    go_repository(
        name = "com_github_ethereum_go_ethereum",
<<<<<<< HEAD
        commit = "a7522982fb2a9f60ddb08f28d42029c3d23267a2",  # keep
=======
        commit = "eb5298e4ddaf10588748242bef870fb3a4fe496e",  # keep
>>>>>>> f3ad654b
        importpath = "github.com/ethereum/go-ethereum",  # keep
        # Note: go-ethereum is not bazel-friendly with regards to cgo. We have a
        # a fork that has resolved these issues by disabling HID/USB support and
        # some manual fixes for c imports in the crypto package. This is forked
        # branch should be updated from time to time with the latest go-ethereum
        # code.
        remote = "https://github.com/prysmaticlabs/bazel-go-ethereum",  # keep
        replace = None,  # keep
        sum = None,  # keep
        vcs = "git",  # keep
        version = None,  # keep
    )

    go_repository(
        name = "com_github_evanphx_json_patch",
        importpath = "github.com/evanphx/json-patch",
        sum = "h1:fUDGZCv/7iAN7u0puUVhvKCcsR6vRfwrJatElLBEf0I=",
        version = "v4.2.0+incompatible",
    )

    go_repository(
        name = "com_github_fatih_color",
        importpath = "github.com/fatih/color",
        sum = "h1:8xPHl4/q1VyqGIPif1F+1V3Y3lSmrq01EabUW3CoW5s=",
        version = "v1.9.0",
    )
    go_repository(
        name = "com_github_ferranbt_fastssz",
        importpath = "github.com/ferranbt/fastssz",
        nofuzz = True,
        sum = "h1:9VDpsWq096+oGMDTT/SgBD/VgZYf4pTF+KTPmZ+OaKM=",
        version = "v0.0.0-20210120143747-11b9eff30ea9",
    )

    go_repository(
        name = "com_github_fjl_memsize",
        importpath = "github.com/fjl/memsize",
        sum = "h1:FtmdgXiUlNeRsoNMFlKLDt+S+6hbjVMEW6RGQ7aUf7c=",
        version = "v0.0.0-20190710130421-bcb5799ab5e5",
    )

    go_repository(
        name = "com_github_flynn_noise",
        importpath = "github.com/flynn/noise",
        sum = "h1:u/UEqS66A5ckRmS4yNpjmVH56sVtS/RfclBAYocb4as=",
        version = "v0.0.0-20180327030543-2492fe189ae6",
    )

    go_repository(
        name = "com_github_fogleman_gg",
        importpath = "github.com/fogleman/gg",
        sum = "h1:WXb3TSNmHp2vHoCroCIB1foO/yQ36swABL8aOVeDpgg=",
        version = "v1.2.1-0.20190220221249-0403632d5b90",
    )
    go_repository(
        name = "com_github_fortytw2_leaktest",
        importpath = "github.com/fortytw2/leaktest",
        sum = "h1:u8491cBMTQ8ft8aeV+adlcytMZylmA5nnwwkRZjI8vw=",
        version = "v1.3.0",
    )
    go_repository(
        name = "com_github_franela_goblin",
        importpath = "github.com/franela/goblin",
        sum = "h1:gb2Z18BhTPJPpLQWj4T+rfKHYCHxRHCtRxhKKjRidVw=",
        version = "v0.0.0-20200105215937-c9ffbefa60db",
    )
    go_repository(
        name = "com_github_franela_goreq",
        importpath = "github.com/franela/goreq",
        sum = "h1:a9ENSRDFBUPkJ5lCgVZh26+ZbGyoVJG7yb5SSzF5H54=",
        version = "v0.0.0-20171204163338-bcd34c9993f8",
    )

    go_repository(
        name = "com_github_frankban_quicktest",
        importpath = "github.com/frankban/quicktest",
        sum = "h1:2QxQoC1TS09S7fhCPsrvqYdvP1H5M1P1ih5ABm3BTYk=",
        version = "v1.7.2",
    )
    go_repository(
        name = "com_github_fsnotify_fsnotify",
        importpath = "github.com/fsnotify/fsnotify",
        sum = "h1:hsms1Qyu0jgnwNXIxa+/V/PDsU6CfLf6CNO8H7IWoS4=",
        version = "v1.4.9",
    )
    go_repository(
        name = "com_github_garyburd_redigo",
        importpath = "github.com/garyburd/redigo",
        sum = "h1:0VruCpn7yAIIu7pWVClQC8wxCJEcG3nyzpMSHKi1PQc=",
        version = "v1.6.0",
    )
    go_repository(
        name = "com_github_gballet_go_libpcsclite",
        importpath = "github.com/gballet/go-libpcsclite",
        sum = "h1:f6D9Hr8xV8uYKlyuj8XIruxlh9WjVjdh1gIicAS7ays=",
        version = "v0.0.0-20191108122812-4678299bea08",
    )

    go_repository(
        name = "com_github_ghodss_yaml",
        importpath = "github.com/ghodss/yaml",
        sum = "h1:wQHKEahhL6wmXdzwWG11gIVCkOv05bNOh+Rxn0yngAk=",
        version = "v1.0.0",
    )

    go_repository(
        name = "com_github_glycerine_go_unsnap_stream",
        importpath = "github.com/glycerine/go-unsnap-stream",
        sum = "h1:r04MMPyLHj/QwZuMJ5+7tJcBr1AQjpiAK/rZWRrQT7o=",
        version = "v0.0.0-20180323001048-9f0cb55181dd",
    )
    go_repository(
        name = "com_github_glycerine_goconvey",
        importpath = "github.com/glycerine/goconvey",
        sum = "h1:gclg6gY70GLy3PbkQ1AERPfmLMMagS60DKF78eWwLn8=",
        version = "v0.0.0-20190410193231-58a59202ab31",
    )
    go_repository(
        name = "com_github_go_check_check",
        importpath = "github.com/go-check/check",
        sum = "h1:0gkP6mzaMqkmpcJYCFOLkIBwI7xFExG03bbkOkCvUPI=",
        version = "v0.0.0-20180628173108-788fd7840127",
    )

    go_repository(
        name = "com_github_go_gl_glfw",
        importpath = "github.com/go-gl/glfw",
        sum = "h1:QbL/5oDUmRBzO9/Z7Seo6zf912W/a6Sr4Eu0G/3Jho0=",
        version = "v0.0.0-20190409004039-e6da0acd62b1",
    )
    go_repository(
        name = "com_github_go_gl_glfw_v3_3_glfw",
        importpath = "github.com/go-gl/glfw/v3.3/glfw",
        sum = "h1:WtGNWLvXpe6ZudgnXrq0barxBImvnnJoMEhXAzcbM0I=",
        version = "v0.0.0-20200222043503-6f7a984d4dc4",
    )
    go_repository(
        name = "com_github_go_kit_kit",
        importpath = "github.com/go-kit/kit",
        sum = "h1:dXFJfIHVvUcpSgDOV+Ne6t7jXri8Tfv2uOLHUZ2XNuo=",
        version = "v0.10.0",
    )
    go_repository(
        name = "com_github_go_logfmt_logfmt",
        importpath = "github.com/go-logfmt/logfmt",
        sum = "h1:TrB8swr/68K7m9CcGut2g3UOihhbcbiMAYiuTXdEih4=",
        version = "v0.5.0",
    )
    go_repository(
        name = "com_github_go_logr_logr",
        importpath = "github.com/go-logr/logr",
        sum = "h1:fV3MLmabKIZ383XifUjFSwcoGee0v9qgPp8wy5svibE=",
        version = "v0.2.1",
    )
    go_repository(
        name = "com_github_go_ole_go_ole",
        importpath = "github.com/go-ole/go-ole",
        sum = "h1:2lOsA72HgjxAuMlKpFiCbHTvu44PIVkZ5hqm3RSdI/E=",
        version = "v1.2.1",
    )
    go_repository(
        name = "com_github_go_openapi_jsonpointer",
        importpath = "github.com/go-openapi/jsonpointer",
        sum = "h1:wSt/4CYxs70xbATrGXhokKF1i0tZjENLOo1ioIO13zk=",
        version = "v0.0.0-20160704185906-46af16f9f7b1",
    )
    go_repository(
        name = "com_github_go_openapi_jsonreference",
        importpath = "github.com/go-openapi/jsonreference",
        sum = "h1:tF+augKRWlWx0J0B7ZyyKSiTyV6E1zZe+7b3qQlcEf8=",
        version = "v0.0.0-20160704190145-13c6e3589ad9",
    )
    go_repository(
        name = "com_github_go_openapi_spec",
        importpath = "github.com/go-openapi/spec",
        sum = "h1:C1JKChikHGpXwT5UQDFaryIpDtyyGL/CR6C2kB7F1oc=",
        version = "v0.0.0-20160808142527-6aced65f8501",
    )
    go_repository(
        name = "com_github_go_openapi_swag",
        importpath = "github.com/go-openapi/swag",
        sum = "h1:zP3nY8Tk2E6RTkqGYrarZXuzh+ffyLDljLxCy1iJw80=",
        version = "v0.0.0-20160704191624-1d0bd113de87",
    )
    go_repository(
        name = "com_github_go_sourcemap_sourcemap",
        importpath = "github.com/go-sourcemap/sourcemap",
        sum = "h1:0b/xya7BKGhXuqFESKM4oIiRo9WOt2ebz7KxfreD6ug=",
        version = "v2.1.2+incompatible",
    )
    go_repository(
        name = "com_github_go_sql_driver_mysql",
        importpath = "github.com/go-sql-driver/mysql",
        sum = "h1:g24URVg0OFbNUTx9qqY1IRZ9D9z3iPyi5zKhQZpNwpA=",
        version = "v1.4.1",
    )

    go_repository(
        name = "com_github_go_stack_stack",
        importpath = "github.com/go-stack/stack",
        sum = "h1:5SgMzNM5HxrEjV0ww2lTmX6E2Izsfxas4+YHWRs3Lsk=",
        version = "v1.8.0",
    )
    go_repository(
        name = "com_github_go_yaml_yaml",
        importpath = "github.com/go-yaml/yaml",
        sum = "h1:RYi2hDdss1u4YE7GwixGzWwVo47T8UQwnTLB6vQiq+o=",
        version = "v2.1.0+incompatible",
    )
    go_repository(
        name = "com_github_gogo_googleapis",
        importpath = "github.com/gogo/googleapis",
        sum = "h1:kFkMAZBNAn4j7K0GiZr8cRYzejq68VbheufiV3YuyFI=",
        version = "v1.1.0",
    )

    go_repository(
        name = "com_github_golang_freetype",
        importpath = "github.com/golang/freetype",
        sum = "h1:DACJavvAHhabrF08vX0COfcOBJRhZ8lUbR+ZWIs0Y5g=",
        version = "v0.0.0-20170609003504-e2365dfdc4a0",
    )
    go_repository(
        name = "com_github_golang_gddo",
        importpath = "github.com/golang/gddo",
        sum = "h1:HoqgYR60VYu5+0BuG6pjeGp7LKEPZnHt+dUClx9PeIs=",
        version = "v0.0.0-20200528160355-8d077c1d8f4c",
    )

    go_repository(
        name = "com_github_golang_geo",
        importpath = "github.com/golang/geo",
        sum = "h1:lJwO/92dFXWeXOZdoGXgptLmNLwynMSHUmU6besqtiw=",
        version = "v0.0.0-20190916061304-5b978397cfec",
    )
    go_repository(
        name = "com_github_golang_glog",
        importpath = "github.com/golang/glog",
        sum = "h1:VKtxabqXZkF25pY9ekfRL6a582T4P37/31XEstQ5p58=",
        version = "v0.0.0-20160126235308-23def4e6c14b",
    )
    go_repository(
        name = "com_github_golang_groupcache",
        importpath = "github.com/golang/groupcache",
        sum = "h1:1r7pUrabqp18hOBcwBwiTsbnFeTZHV9eER/QT5JVZxY=",
        version = "v0.0.0-20200121045136-8c9f03a8e57e",
    )
    go_repository(
        name = "com_github_golang_lint",
        importpath = "github.com/golang/lint",
        sum = "h1:ior8LN6127GsA53E9mD9nH/oP/LVbJplmLH5V8o+/Uk=",
        version = "v0.0.0-20170918230701-e5d664eb928e",
    )

    go_repository(
        name = "com_github_golang_mock",
        importpath = "github.com/golang/mock",
        sum = "h1:l75CXGRSwbaYNpl/Z2X1XIIAMSCquvXgpVZDhwEIJsc=",
        version = "v1.4.4",
    )
    go_repository(
        name = "com_github_golang_protobuf",
        importpath = "github.com/golang/protobuf",
        patch_args = ["-p1"],
        patches = ["@io_bazel_rules_go//third_party:com_github_golang_protobuf-extras.patch"],
        sum = "h1:JjCZWpVbqXDqFVmTfYWEVTMIYrL/NPdPSCHPJ0T/raM=",
        version = "v1.4.3",
    )

    go_repository(
        name = "com_github_golang_snappy",
        importpath = "github.com/golang/snappy",
        sum = "h1:fHPg5GQYlCeLIPB9BZqMVR5nR9A+IM5zcgeTdjMYmLA=",
        version = "v0.0.3",
    )
    go_repository(
        name = "com_github_google_btree",
        importpath = "github.com/google/btree",
        sum = "h1:0udJVsspx3VBr5FwtLhQQtuAsVc79tTq0ocGIPAU6qo=",
        version = "v1.0.0",
    )

    go_repository(
        name = "com_github_google_flatbuffers",
        importpath = "github.com/google/flatbuffers",
        sum = "h1:O7CEyB8Cb3/DmtxODGtLHcEvpr81Jm5qLg/hsHnxA2A=",
        version = "v1.11.0",
    )
    go_repository(
        name = "com_github_google_go_cmp",
        importpath = "github.com/google/go-cmp",
        sum = "h1:L8R9j+yAqZuZjsqh/z+F1NCffTKKLShY6zXTItVIZ8M=",
        version = "v0.5.4",
    )

    go_repository(
        name = "com_github_google_gofuzz",
        importpath = "github.com/google/gofuzz",
        sum = "h1:xRy4A+RhZaiKjJ1bPfwQ8sedCA+YS2YcCHW6ec7JMi0=",
        version = "v1.2.0",
    )
    go_repository(
        name = "com_github_google_gopacket",
        importpath = "github.com/google/gopacket",
        sum = "h1:ves8RnFZPGiFnTS0uPQStjwru6uO6h+nlr9j6fL7kF8=",
        version = "v1.1.19",
    )
    go_repository(
        name = "com_github_google_martian",
        importpath = "github.com/google/martian",
        sum = "h1:/CP5g8u/VJHijgedC/Legn3BAbAaWPgecwXBIDzw5no=",
        version = "v2.1.0+incompatible",
    )

    go_repository(
        name = "com_github_google_martian_v3",
        importpath = "github.com/google/martian/v3",
        sum = "h1:pMen7vLs8nvgEYhywH3KDWJIJTeEr2ULsVWHWYHQyBs=",
        version = "v3.0.0",
    )
    go_repository(
        name = "com_github_google_pprof",
        importpath = "github.com/google/pprof",
        sum = "h1:Ak8CrdlwwXwAZxzS66vgPt4U8yUZX7JwLvVR58FN5jM=",
        version = "v0.0.0-20200708004538-1a94d8640e99",
    )
    go_repository(
        name = "com_github_google_renameio",
        importpath = "github.com/google/renameio",
        sum = "h1:GOZbcHa3HfsPKPlmyPyN2KEohoMXOhdMbHrvbpl2QaA=",
        version = "v0.1.0",
    )

    go_repository(
        name = "com_github_google_uuid",
        importpath = "github.com/google/uuid",
        sum = "h1:qJYtXnJRWmpe7m/3XlyhrsLrEURqHRM2kxzoxXqyUDs=",
        version = "v1.2.0",
    )
    go_repository(
        name = "com_github_googleapis_gax_go",
        importpath = "github.com/googleapis/gax-go",
        sum = "h1:j0GKcs05QVmm7yesiZq2+9cxHkNK9YM6zKx4D2qucQU=",
        version = "v2.0.0+incompatible",
    )

    go_repository(
        name = "com_github_googleapis_gax_go_v2",
        importpath = "github.com/googleapis/gax-go/v2",
        sum = "h1:sjZBwGj9Jlw33ImPtvFviGYvseOtDM7hkSKB7+Tv3SM=",
        version = "v2.0.5",
    )
    go_repository(
        name = "com_github_googleapis_gnostic",
        build_directives = [
            "gazelle:resolve go github.com/googleapis/gnostic/extensions //extensions:go_default_library",
        ],
        build_naming_convention = "go_default_library",
        importpath = "github.com/googleapis/gnostic",
        sum = "h1:rVsPeBmXbYv4If/cumu1AzZPwV58q433hvONV1UEZoI=",
        version = "v0.1.0",
    )
    go_repository(
        name = "com_github_gophercloud_gophercloud",
        importpath = "github.com/gophercloud/gophercloud",
        sum = "h1:P/nh25+rzXouhytV2pUHBb65fnds26Ghl8/391+sT5o=",
        version = "v0.1.0",
    )
    go_repository(
        name = "com_github_gopherjs_gopherjs",
        importpath = "github.com/gopherjs/gopherjs",
        sum = "h1:EGx4pi6eqNxGaHF6qqu48+N2wcFQ5qg5FXgOdqsJ5d8=",
        version = "v0.0.0-20181017120253-0766667cb4d1",
    )
    go_repository(
        name = "com_github_gorilla_context",
        importpath = "github.com/gorilla/context",
        sum = "h1:AWwleXJkX/nhcU9bZSnZoi3h/qGYqQAGhq6zZe/aQW8=",
        version = "v1.1.1",
    )
    go_repository(
        name = "com_github_gorilla_mux",
        importpath = "github.com/gorilla/mux",
        sum = "h1:gnP5JzjVOuiZD07fKKToCAOjS0yOpj/qPETTXCCS6hw=",
        version = "v1.7.3",
    )

    go_repository(
        name = "com_github_gorilla_websocket",
        importpath = "github.com/gorilla/websocket",
        sum = "h1:+/TMaTYc4QFitKJxsQ7Yye35DkWvkdLcvGKqM+x0Ufc=",
        version = "v1.4.2",
    )

    go_repository(
        name = "com_github_graph_gophers_graphql_go",
        importpath = "github.com/graph-gophers/graphql-go",
        sum = "h1:sezaKhEfPFg8W0Enm61B9Gs911H8iesGY5R8NDPtd1M=",
        version = "v0.0.0-20201113091052-beb923fada29",
    )
    go_repository(
        name = "com_github_gregjones_httpcache",
        importpath = "github.com/gregjones/httpcache",
        sum = "h1:pdN6V1QBWetyv/0+wjACpqVH+eVULgEjkurDLq3goeM=",
        version = "v0.0.0-20180305231024-9cad4c3443a7",
    )

    go_repository(
        name = "com_github_grpc_ecosystem_go_grpc_middleware",
        importpath = "github.com/grpc-ecosystem/go-grpc-middleware",
        sum = "h1:FlFbCRLd5Jr4iYXZufAvgWN6Ao0JrI5chLINnUXDDr0=",
        version = "v1.2.2",
    )
    go_repository(
        name = "com_github_grpc_ecosystem_go_grpc_prometheus",
        importpath = "github.com/grpc-ecosystem/go-grpc-prometheus",
        sum = "h1:Ovs26xHkKqVztRpIrF/92BcuyuQ/YW4NSIpoGtfXNho=",
        version = "v1.2.0",
    )
    go_repository(
        name = "com_github_grpc_ecosystem_grpc_gateway",
        importpath = "github.com/grpc-ecosystem/grpc-gateway",
        sum = "h1:gmcG1KaJ57LophUzW0Hy8NmPhnMZb4M0+kPpLofRdBo=",
        version = "v1.16.0",
    )
    go_repository(
        name = "com_github_gxed_hashland_keccakpg",
        importpath = "github.com/gxed/hashland/keccakpg",
        sum = "h1:wrk3uMNaMxbXiHibbPO4S0ymqJMm41WiudyFSs7UnsU=",
        version = "v0.0.1",
    )
    go_repository(
        name = "com_github_gxed_hashland_murmur3",
        importpath = "github.com/gxed/hashland/murmur3",
        sum = "h1:SheiaIt0sda5K+8FLz952/1iWS9zrnKsEJaOJu4ZbSc=",
        version = "v0.0.1",
    )
    go_repository(
        name = "com_github_hashicorp_consul_api",
        importpath = "github.com/hashicorp/consul/api",
        sum = "h1:HXNYlRkkM/t+Y/Yhxtwcy02dlYwIaoxzvxPnS+cqy78=",
        version = "v1.3.0",
    )
    go_repository(
        name = "com_github_hashicorp_consul_sdk",
        importpath = "github.com/hashicorp/consul/sdk",
        sum = "h1:UOxjlb4xVNF93jak1mzzoBatyFju9nrkxpVwIp/QqxQ=",
        version = "v0.3.0",
    )
    go_repository(
        name = "com_github_hashicorp_errwrap",
        importpath = "github.com/hashicorp/errwrap",
        sum = "h1:hLrqtEDnRye3+sgx6z4qVLNuviH3MR5aQ0ykNJa/UYA=",
        version = "v1.0.0",
    )
    go_repository(
        name = "com_github_hashicorp_go_cleanhttp",
        importpath = "github.com/hashicorp/go-cleanhttp",
        sum = "h1:dH3aiDG9Jvb5r5+bYHsikaOUIpcM0xvgMXVoDkXMzJM=",
        version = "v0.5.1",
    )
    go_repository(
        name = "com_github_hashicorp_go_immutable_radix",
        importpath = "github.com/hashicorp/go-immutable-radix",
        sum = "h1:AKDB1HM5PWEA7i4nhcpwOrO2byshxBjXVn/J/3+z5/0=",
        version = "v1.0.0",
    )
    go_repository(
        name = "com_github_hashicorp_go_msgpack",
        importpath = "github.com/hashicorp/go-msgpack",
        sum = "h1:zKjpN5BK/P5lMYrLmBHdBULWbJ0XpYR+7NGzqkZzoD4=",
        version = "v0.5.3",
    )
    go_repository(
        name = "com_github_hashicorp_go_multierror",
        importpath = "github.com/hashicorp/go-multierror",
        sum = "h1:iVjPR7a6H0tWELX5NxNe7bYopibicUzc7uPribsnS6o=",
        version = "v1.0.0",
    )
    go_repository(
        name = "com_github_hashicorp_go_net",
        importpath = "github.com/hashicorp/go.net",
        sum = "h1:sNCoNyDEvN1xa+X0baata4RdcpKwcMS6DH+xwfqPgjw=",
        version = "v0.0.1",
    )
    go_repository(
        name = "com_github_hashicorp_go_rootcerts",
        importpath = "github.com/hashicorp/go-rootcerts",
        sum = "h1:Rqb66Oo1X/eSV1x66xbDccZjhJigjg0+e82kpwzSwCI=",
        version = "v1.0.0",
    )
    go_repository(
        name = "com_github_hashicorp_go_sockaddr",
        importpath = "github.com/hashicorp/go-sockaddr",
        sum = "h1:GeH6tui99pF4NJgfnhp+L6+FfobzVW3Ah46sLo0ICXs=",
        version = "v1.0.0",
    )
    go_repository(
        name = "com_github_hashicorp_go_syslog",
        importpath = "github.com/hashicorp/go-syslog",
        sum = "h1:KaodqZuhUoZereWVIYmpUgZysurB1kBLX2j0MwMrUAE=",
        version = "v1.0.0",
    )

    go_repository(
        name = "com_github_hashicorp_go_uuid",
        importpath = "github.com/hashicorp/go-uuid",
        sum = "h1:cfejS+Tpcp13yd5nYHWDI6qVCny6wyX2Mt5SGur2IGE=",
        version = "v1.0.2",
    )
    go_repository(
        name = "com_github_hashicorp_go_version",
        importpath = "github.com/hashicorp/go-version",
        sum = "h1:3vNe/fWF5CBgRIguda1meWhsZHy3m8gCJ5wx+dIzX/E=",
        version = "v1.2.0",
    )

    go_repository(
        name = "com_github_hashicorp_golang_lru",
        importpath = "github.com/hashicorp/golang-lru",
        sum = "h1:dg1dEPuWpEqDnvIw251EVy4zlP8gWbsGj4BsUKCRpYs=",
        version = "v0.5.5-0.20210104140557-80c98217689d",
    )
    go_repository(
        name = "com_github_hashicorp_hcl",
        importpath = "github.com/hashicorp/hcl",
        sum = "h1:0Anlzjpi4vEasTeNFn2mLJgTSwt0+6sfsiTG8qcWGx4=",
        version = "v1.0.0",
    )
    go_repository(
        name = "com_github_hashicorp_logutils",
        importpath = "github.com/hashicorp/logutils",
        sum = "h1:dLEQVugN8vlakKOUE3ihGLTZJRB4j+M2cdTm/ORI65Y=",
        version = "v1.0.0",
    )
    go_repository(
        name = "com_github_hashicorp_mdns",
        importpath = "github.com/hashicorp/mdns",
        sum = "h1:WhIgCr5a7AaVH6jPUwjtRuuE7/RDufnUvzIr48smyxs=",
        version = "v1.0.0",
    )
    go_repository(
        name = "com_github_hashicorp_memberlist",
        importpath = "github.com/hashicorp/memberlist",
        sum = "h1:EmmoJme1matNzb+hMpDuR/0sbJSUisxyqBGG676r31M=",
        version = "v0.1.3",
    )
    go_repository(
        name = "com_github_hashicorp_serf",
        importpath = "github.com/hashicorp/serf",
        sum = "h1:YZ7UKsJv+hKjqGVUUbtE3HNj79Eln2oQ75tniF6iPt0=",
        version = "v0.8.2",
    )

    go_repository(
        name = "com_github_herumi_bls_eth_go_binary",
        importpath = "github.com/herumi/bls-eth-go-binary",
        sum = "h1:LEw2KkKciJEr3eKDLzdZ/rjzSR6Y+BS6xKxdA78Bq6s=",
        version = "v0.0.0-20210130185500-57372fb27371",
    )

    go_repository(
        name = "com_github_holiman_uint256",
        importpath = "github.com/holiman/uint256",
        sum = "h1:4JywC80b+/hSfljFlEBLHrrh+CIONLDz9NuFl0af4Mw=",
        version = "v1.1.1",
    )
    go_repository(
        name = "com_github_hpcloud_tail",
        importpath = "github.com/hpcloud/tail",
        sum = "h1:nfCOvKYfkgYP8hkirhJocXT2+zOD8yUNjXaWfTlyFKI=",
        version = "v1.0.0",
    )
    go_repository(
        name = "com_github_hudl_fargo",
        importpath = "github.com/hudl/fargo",
        sum = "h1:0U6+BtN6LhaYuTnIJq4Wyq5cpn6O2kWrxAtcqBmYY6w=",
        version = "v1.3.0",
    )

    go_repository(
        name = "com_github_huin_goupnp",
        importpath = "github.com/huin/goupnp",
        sum = "h1:bcAj8KroPf552TScjFPIakjH2/tdIrIH8F+cc4v4SRo=",
        version = "v1.0.1-0.20210310174557-0ca763054c88",
    )
    go_repository(
        name = "com_github_huin_goutil",
        importpath = "github.com/huin/goutil",
        sum = "h1:vlNjIqmUZ9CMAWsbURYl3a6wZbw7q5RHVvlXTNS/Bs8=",
        version = "v0.0.0-20170803182201-1ca381bf3150",
    )

    go_repository(
        name = "com_github_ianlancetaylor_cgosymbolizer",
        importpath = "github.com/ianlancetaylor/cgosymbolizer",
        sum = "h1:IpTHAzWv1pKDDWeJDY5VOHvqc2T9d3C8cPKEf2VPqHE=",
        version = "v0.0.0-20200424224625-be1b05b0b279",
    )
    go_repository(
        name = "com_github_ianlancetaylor_demangle",
        importpath = "github.com/ianlancetaylor/demangle",
        sum = "h1:UDMh68UUwekSh5iP2OMhRRZJiiBccgV7axzUG8vi56c=",
        version = "v0.0.0-20181102032728-5e5cf60278f6",
    )

    go_repository(
        name = "com_github_imdario_mergo",
        importpath = "github.com/imdario/mergo",
        sum = "h1:JboBksRwiiAJWvIYJVo46AfV+IAIKZpfrSzVKj42R4Q=",
        version = "v0.3.5",
    )
    go_repository(
        name = "com_github_inconshreveable_log15",
        importpath = "github.com/inconshreveable/log15",
        sum = "h1:g/SJtZVYc1cxSB8lgrgqeOlIdi4MhqNNHYRAC8y+g4c=",
        version = "v0.0.0-20170622235902-74a0988b5f80",
    )

    go_repository(
        name = "com_github_inconshreveable_mousetrap",
        importpath = "github.com/inconshreveable/mousetrap",
        sum = "h1:Z8tu5sraLXCXIcARxBp/8cbvlwVa7Z1NHg9XEKhtSvM=",
        version = "v1.0.0",
    )

    go_repository(
        name = "com_github_influxdata_flux",
        importpath = "github.com/influxdata/flux",
        sum = "h1:77BcVUCzvN5HMm8+j9PRBQ4iZcu98Dl4Y9rf+J5vhnc=",
        version = "v0.65.1",
    )
    go_repository(
        name = "com_github_influxdata_influxdb",
        importpath = "github.com/influxdata/influxdb",
        sum = "h1:WEypI1BQFTT4teLM+1qkEcvUi0dAvopAI/ir0vAiBg8=",
        version = "v1.8.3",
    )
    go_repository(
        name = "com_github_influxdata_influxdb1_client",
        importpath = "github.com/influxdata/influxdb1-client",
        sum = "h1:/WZQPMZNsjZ7IlCpsLGdQBINg5bxKQ1K1sh6awxLtkA=",
        version = "v0.0.0-20191209144304-8bf82d3c094d",
    )

    go_repository(
        name = "com_github_influxdata_influxql",
        importpath = "github.com/influxdata/influxql",
        sum = "h1:ED4e5Cc3z5vSN2Tz2GkOHN7vs4Sxe2yds6CXvDnvZFE=",
        version = "v1.1.1-0.20200828144457-65d3ef77d385",
    )
    go_repository(
        name = "com_github_influxdata_line_protocol",
        importpath = "github.com/influxdata/line-protocol",
        sum = "h1:/o3vQtpWJhvnIbXley4/jwzzqNeigJK9z+LZcJZ9zfM=",
        version = "v0.0.0-20180522152040-32c6aa80de5e",
    )
    go_repository(
        name = "com_github_influxdata_promql_v2",
        importpath = "github.com/influxdata/promql/v2",
        sum = "h1:kXn3p0D7zPw16rOtfDR+wo6aaiH8tSMfhPwONTxrlEc=",
        version = "v2.12.0",
    )
    go_repository(
        name = "com_github_influxdata_roaring",
        importpath = "github.com/influxdata/roaring",
        sum = "h1:UzJnB7VRL4PSkUJHwsyzseGOmrO/r4yA+AuxGJxiZmA=",
        version = "v0.4.13-0.20180809181101-fc520f41fab6",
    )
    go_repository(
        name = "com_github_influxdata_tdigest",
        importpath = "github.com/influxdata/tdigest",
        sum = "h1:MHTrDWmQpHq/hkq+7cw9oYAt2PqUw52TZazRA0N7PGE=",
        version = "v0.0.0-20181121200506-bf2b5ad3c0a9",
    )
    go_repository(
        name = "com_github_influxdata_usage_client",
        importpath = "github.com/influxdata/usage-client",
        sum = "h1:+TUUmaFa4YD1Q+7bH9o5NCHQGPMqZCYJiNW6lIIS9z4=",
        version = "v0.0.0-20160829180054-6d3895376368",
    )
    go_repository(
        name = "com_github_ipfs_go_cid",
        importpath = "github.com/ipfs/go-cid",
        sum = "h1:ysQJVJA3fNDF1qigJbsSQOdjhVLsOEoPdh0+R97k3jY=",
        version = "v0.0.7",
    )
    go_repository(
        name = "com_github_ipfs_go_datastore",
        importpath = "github.com/ipfs/go-datastore",
        sum = "h1:rjvQ9+muFaJ+QZ7dN5B1MSDNQ0JVZKkkES/rMZmA8X8=",
        version = "v0.4.4",
    )
    go_repository(
        name = "com_github_ipfs_go_detect_race",
        importpath = "github.com/ipfs/go-detect-race",
        sum = "h1:qX/xay2W3E4Q1U7d9lNs1sU9nvguX0a7319XbyQ6cOk=",
        version = "v0.0.1",
    )
    go_repository(
        name = "com_github_ipfs_go_ds_badger",
        importpath = "github.com/ipfs/go-ds-badger",
        sum = "h1:J27YvAcpuA5IvZUbeBxOcQgqnYHUPxoygc6QxxkodZ4=",
        version = "v0.2.3",
    )
    go_repository(
        name = "com_github_ipfs_go_ds_leveldb",
        importpath = "github.com/ipfs/go-ds-leveldb",
        sum = "h1:QmQoAJ9WkPMUfBLnu1sBVy0xWWlJPg0m4kRAiJL9iaw=",
        version = "v0.4.2",
    )

    go_repository(
        name = "com_github_ipfs_go_ipfs_addr",
        importpath = "github.com/ipfs/go-ipfs-addr",
        sum = "h1:DpDFybnho9v3/a1dzJ5KnWdThWD1HrFLpQ+tWIyBaFI=",
        version = "v0.0.1",
    )
    go_repository(
        name = "com_github_ipfs_go_ipfs_delay",
        importpath = "github.com/ipfs/go-ipfs-delay",
        sum = "h1:NAviDvJ0WXgD+yiL2Rj35AmnfgI11+pHXbdciD917U0=",
        version = "v0.0.0-20181109222059-70721b86a9a8",
    )

    go_repository(
        name = "com_github_ipfs_go_ipfs_util",
        importpath = "github.com/ipfs/go-ipfs-util",
        sum = "h1:59Sswnk1MFaiq+VcaknX7aYEyGyGDAA73ilhEK2POp8=",
        version = "v0.0.2",
    )

    go_repository(
        name = "com_github_ipfs_go_log",
        build_file_proto_mode = "disable_global",
        importpath = "github.com/ipfs/go-log",
        sum = "h1:6nLQdX4W8P9yZZFH7mO+X/PzjN8Laozm/lMJ6esdgzY=",
        version = "v1.0.4",
    )
    go_repository(
        name = "com_github_ipfs_go_log_v2",
        build_file_proto_mode = "disable_global",
        importpath = "github.com/ipfs/go-log/v2",
        sum = "h1:G4TtqN+V9y9HY9TA6BwbCVyyBZ2B9MbCjR2MtGx8FR0=",
        version = "v2.1.1",
    )

    go_repository(
        name = "com_github_jackpal_gateway",
        importpath = "github.com/jackpal/gateway",
        sum = "h1:qzXWUJfuMdlLMtt0a3Dgt+xkWQiA5itDEITVJtuSwMc=",
        version = "v1.0.5",
    )

    go_repository(
        name = "com_github_jackpal_go_nat_pmp",
        importpath = "github.com/jackpal/go-nat-pmp",
        sum = "h1:KzKSgb7qkJvOUTqYl9/Hg/me3pWgBmERKrTGD7BdWus=",
        version = "v1.0.2",
    )
    go_repository(
        name = "com_github_jbenet_go_cienv",
        importpath = "github.com/jbenet/go-cienv",
        sum = "h1:Vc/s0QbQtoxX8MwwSLWWh+xNNZvM3Lw7NsTcHrvvhMc=",
        version = "v0.1.0",
    )

    go_repository(
        name = "com_github_jbenet_go_temp_err_catcher",
        importpath = "github.com/jbenet/go-temp-err-catcher",
        sum = "h1:zpb3ZH6wIE8Shj2sKS+khgRvf7T7RABoLk/+KKHggpk=",
        version = "v0.1.0",
    )
    go_repository(
        name = "com_github_jbenet_goprocess",
        importpath = "github.com/jbenet/goprocess",
        sum = "h1:DRGOFReOMqqDNXwW70QkacFW0YN9QnwLV0Vqk+3oU0o=",
        version = "v0.1.4",
    )
    go_repository(
        name = "com_github_jcmturner_gofork",
        importpath = "github.com/jcmturner/gofork",
        sum = "h1:J7uCkflzTEhUZ64xqKnkDxq3kzc96ajM1Gli5ktUem8=",
        version = "v1.0.0",
    )

    go_repository(
        name = "com_github_jessevdk_go_flags",
        importpath = "github.com/jessevdk/go-flags",
        sum = "h1:4IU2WS7AumrZ/40jfhf4QVDMsQwqA7VEHozFRrGARJA=",
        version = "v1.4.0",
    )
    go_repository(
        name = "com_github_jmespath_go_jmespath",
        importpath = "github.com/jmespath/go-jmespath",
        sum = "h1:BEgLn5cpjn8UN1mAw4NjwDrS35OdebyEtFe+9YPoQUg=",
        version = "v0.4.0",
    )
    go_repository(
        name = "com_github_jonboulle_clockwork",
        importpath = "github.com/jonboulle/clockwork",
        sum = "h1:VKV+ZcuP6l3yW9doeqz6ziZGgcynBVQO+obU0+0hcPo=",
        version = "v0.1.0",
    )

    go_repository(
        name = "com_github_joonix_log",
        importpath = "github.com/joonix/log",
        sum = "h1:k+SfYbN66Ev/GDVq39wYOXVW5RNd5kzzairbCe9dK5Q=",
        version = "v0.0.0-20200409080653-9c1d2ceb5f1d",
    )
    go_repository(
        name = "com_github_jpillora_backoff",
        importpath = "github.com/jpillora/backoff",
        sum = "h1:uvFg412JmmHBHw7iwprIxkPMI+sGQ4kzOWsMeHnm2EA=",
        version = "v1.0.0",
    )

    go_repository(
        name = "com_github_jrick_logrotate",
        importpath = "github.com/jrick/logrotate",
        sum = "h1:lQ1bL/n9mBNeIXoTUoYRlK4dHuNJVofX9oWqBtPnSzI=",
        version = "v1.0.0",
    )

    go_repository(
        name = "com_github_json_iterator_go",
        importpath = "github.com/json-iterator/go",
        replace = "github.com/prestonvanloon/go",
        sum = "h1:Bt5PzQCqfP4xiLXDSrMoqAfj6CBr3N9DAyyq8OiIWsc=",
        version = "v1.1.7-0.20190722034630-4f2e55fcf87b",
    )
    go_repository(
        name = "com_github_jstemmer_go_junit_report",
        importpath = "github.com/jstemmer/go-junit-report",
        sum = "h1:6QPYqodiu3GuPL+7mfx+NwDdp2eTkp9IfEUpgAwUN0o=",
        version = "v0.9.1",
    )

    go_repository(
        name = "com_github_jsternberg_zap_logfmt",
        importpath = "github.com/jsternberg/zap-logfmt",
        sum = "h1:0Dz2s/eturmdUS34GM82JwNEdQ9hPoJgqptcEKcbpzY=",
        version = "v1.0.0",
    )
    go_repository(
        name = "com_github_jtolds_gls",
        importpath = "github.com/jtolds/gls",
        sum = "h1:xdiiI2gbIgH/gLH7ADydsJ1uDOEzR8yvV7C0MuV77Wo=",
        version = "v4.20.0+incompatible",
    )

    go_repository(
        name = "com_github_juju_ansiterm",
        importpath = "github.com/juju/ansiterm",
        sum = "h1:FaWFmfWdAUKbSCtOU2QjDaorUexogfaMgbipgYATUMU=",
        version = "v0.0.0-20180109212912-720a0952cc2a",
    )
    go_repository(
        name = "com_github_julienschmidt_httprouter",
        importpath = "github.com/julienschmidt/httprouter",
        sum = "h1:U0609e9tgbseu3rBINet9P48AI/D3oJs4dN7jwJOQ1U=",
        version = "v1.3.0",
    )

    go_repository(
        name = "com_github_jung_kurt_gofpdf",
        importpath = "github.com/jung-kurt/gofpdf",
        sum = "h1:PJr+ZMXIecYc1Ey2zucXdR73SMBtgjPgwa31099IMv0=",
        version = "v1.0.3-0.20190309125859-24315acbbda5",
    )
    go_repository(
        name = "com_github_jwilder_encoding",
        importpath = "github.com/jwilder/encoding",
        sum = "h1:2jNeR4YUziVtswNP9sEFAI913cVrzH85T+8Q6LpYbT0=",
        version = "v0.0.0-20170811194829-b4e1701a28ef",
    )

    go_repository(
        name = "com_github_k0kubun_go_ansi",
        importpath = "github.com/k0kubun/go-ansi",
        sum = "h1:qGQQKEcAR99REcMpsXCp3lJ03zYT1PkRd3kQGPn9GVg=",
        version = "v0.0.0-20180517002512-3bf9e2903213",
    )
    go_repository(
        name = "com_github_kami_zh_go_capturer",
        importpath = "github.com/kami-zh/go-capturer",
        sum = "h1:cVtBfNW5XTHiKQe7jDaDBSh/EVM4XLPutLAGboIXuM0=",
        version = "v0.0.0-20171211120116-e492ea43421d",
    )
    go_repository(
        name = "com_github_karalabe_usb",
        importpath = "github.com/karalabe/usb",
        sum = "h1:ZHuwnjpP8LsVsUYqTqeVAI+GfDfJ6UNPrExZF+vX/DQ=",
        version = "v0.0.0-20191104083709-911d15fe12a9",
    )

    go_repository(
        name = "com_github_kevinms_leakybucket_go",
        importpath = "github.com/kevinms/leakybucket-go",
        sum = "h1:qNtd6alRqd3qOdPrKXMZImV192ngQ0WSh1briEO33Tk=",
        version = "v0.0.0-20200115003610-082473db97ca",
    )
    go_repository(
        name = "com_github_kisielk_errcheck",
        importpath = "github.com/kisielk/errcheck",
        sum = "h1:e8esj/e4R+SAOwFwN+n3zr0nYeCyeweozKfO23MvHzY=",
        version = "v1.5.0",
    )
    go_repository(
        name = "com_github_kisielk_gotool",
        importpath = "github.com/kisielk/gotool",
        sum = "h1:AV2c/EiW3KqPNT9ZKl07ehoAGi4C5/01Cfbblndcapg=",
        version = "v1.0.0",
    )
    go_repository(
        name = "com_github_kkdai_bstream",
        importpath = "github.com/kkdai/bstream",
        sum = "h1:FOOIBWrEkLgmlgGfMuZT83xIwfPDxEI2OHu6xUmJMFE=",
        version = "v0.0.0-20161212061736-f391b8402d23",
    )
    go_repository(
        name = "com_github_klauspost_compress",
        importpath = "github.com/klauspost/compress",
        sum = "h1:a/QY0o9S6wCi0XhxaMX/QmusicNUqCqFugR6WKPOSoQ=",
        version = "v1.10.1",
    )
    go_repository(
        name = "com_github_klauspost_cpuid",
        importpath = "github.com/klauspost/cpuid",
        sum = "h1:CCtW0xUnWGVINKvE/WWOYKdsPV6mawAtvQuSl8guwQs=",
        version = "v1.2.3",
    )

    go_repository(
        name = "com_github_klauspost_crc32",
        importpath = "github.com/klauspost/crc32",
        sum = "h1:KAZ1BW2TCmT6PRihDPpocIy1QTtsAsrx6TneU/4+CMg=",
        version = "v0.0.0-20161016154125-cb6bfca970f6",
    )
    go_repository(
        name = "com_github_klauspost_pgzip",
        importpath = "github.com/klauspost/pgzip",
        sum = "h1:3L+neHp83cTjegPdCiOxVOJtRIy7/8RldvMTsyPYH10=",
        version = "v1.0.2-0.20170402124221-0bf5dcad4ada",
    )
    go_repository(
        name = "com_github_klauspost_reedsolomon",
        importpath = "github.com/klauspost/reedsolomon",
        sum = "h1:N/VzgeMfHmLc+KHMD1UL/tNkfXAt8FnUqlgXGIduwAY=",
        version = "v1.9.3",
    )
    go_repository(
        name = "com_github_knetic_govaluate",
        importpath = "github.com/Knetic/govaluate",
        sum = "h1:1G1pk05UrOh0NlF1oeaaix1x8XzrfjIDK47TY0Zehcw=",
        version = "v3.0.1-0.20171022003610-9aa49832a739+incompatible",
    )

    go_repository(
        name = "com_github_konsorten_go_windows_terminal_sequences",
        importpath = "github.com/konsorten/go-windows-terminal-sequences",
        sum = "h1:CE8S1cTafDpPvMhIxNJKvHsGVBgn1xWYf1NbHQhywc8=",
        version = "v1.0.3",
    )
    go_repository(
        name = "com_github_koron_go_ssdp",
        importpath = "github.com/koron/go-ssdp",
        sum = "h1:fL3wAoyT6hXHQlORyXUW4Q23kkQpJRgEAYcZB5BR71o=",
        version = "v0.0.2",
    )
    go_repository(
        name = "com_github_kr_logfmt",
        importpath = "github.com/kr/logfmt",
        sum = "h1:T+h1c/A9Gawja4Y9mFVWj2vyii2bbUNDw3kt9VxK2EY=",
        version = "v0.0.0-20140226030751-b84e30acd515",
    )
    go_repository(
        name = "com_github_kr_pretty",
        importpath = "github.com/kr/pretty",
        sum = "h1:Fmg33tUaq4/8ym9TJN1x7sLJnHVwhP33CNkpYV/7rwI=",
        version = "v0.2.1",
    )
    go_repository(
        name = "com_github_kr_pty",
        importpath = "github.com/kr/pty",
        sum = "h1:VkoXIwSboBpnk99O/KFauAEILuNHv5DVFKZMBN/gUgw=",
        version = "v1.1.1",
    )
    go_repository(
        name = "com_github_kr_text",
        importpath = "github.com/kr/text",
        sum = "h1:5Nx0Ya0ZqY2ygV366QzturHI13Jq95ApcVaJBhpS+AY=",
        version = "v0.2.0",
    )
    go_repository(
        name = "com_github_kubuxu_go_os_helper",
        importpath = "github.com/Kubuxu/go-os-helper",
        sum = "h1:EJiD2VUQyh5A9hWJLmc6iWg6yIcJ7jpBcwC8GMGXfDk=",
        version = "v0.0.1",
    )
    go_repository(
        name = "com_github_kylelemons_godebug",
        importpath = "github.com/kylelemons/godebug",
        sum = "h1:RPNrshWIDI6G2gRW9EHilWtl7Z6Sb1BR0xunSBf0SNc=",
        version = "v1.1.0",
    )

    go_repository(
        name = "com_github_lib_pq",
        importpath = "github.com/lib/pq",
        sum = "h1:X5PMW56eZitiTeO7tKzZxFCSpbFZJtkMMooicw2us9A=",
        version = "v1.0.0",
    )
    go_repository(
        name = "com_github_libp2p_go_addr_util",
        importpath = "github.com/libp2p/go-addr-util",
        sum = "h1:7cWK5cdA5x72jX0g8iLrQWm5TRJZ6CzGdPEhWj7plWU=",
        version = "v0.0.2",
    )
    go_repository(
        name = "com_github_libp2p_go_buffer_pool",
        importpath = "github.com/libp2p/go-buffer-pool",
        sum = "h1:QNK2iAFa8gjAe1SPz6mHSMuCcjs+X1wlHzeOSqcmlfs=",
        version = "v0.0.2",
    )

    go_repository(
        name = "com_github_libp2p_go_conn_security_multistream",
        importpath = "github.com/libp2p/go-conn-security-multistream",
        sum = "h1:uNiDjS58vrvJTg9jO6bySd1rMKejieG7v45ekqHbZ1M=",
        version = "v0.2.0",
    )
    go_repository(
        name = "com_github_libp2p_go_eventbus",
        importpath = "github.com/libp2p/go-eventbus",
        sum = "h1:VanAdErQnpTioN2TowqNcOijf6YwhuODe4pPKSDpxGc=",
        version = "v0.2.1",
    )
    go_repository(
        name = "com_github_libp2p_go_flow_metrics",
        importpath = "github.com/libp2p/go-flow-metrics",
        sum = "h1:8tAs/hSdNvUiLgtlSy3mxwxWP4I9y/jlkPFT7epKdeM=",
        version = "v0.0.3",
    )
    go_repository(
        name = "com_github_libp2p_go_libp2p",
        build_file_proto_mode = "disable_global",
        importpath = "github.com/libp2p/go-libp2p",
        sum = "h1:D5/bCjvlhGRZ4+8nyLINzaPWm/iF5iULRIfSU1MypJI=",
        version = "v0.12.1-0.20201208224947-3155ff3089c0",
    )

    go_repository(
        name = "com_github_libp2p_go_libp2p_autonat",
        build_file_proto_mode = "disable_global",
        importpath = "github.com/libp2p/go-libp2p-autonat",
        sum = "h1:3y8XQbpr+ssX8QfZUHekjHCYK64sj6/4hnf/awD4+Ug=",
        version = "v0.4.0",
    )
    go_repository(
        name = "com_github_libp2p_go_libp2p_blankhost",
        importpath = "github.com/libp2p/go-libp2p-blankhost",
        sum = "h1:3EsGAi0CBGcZ33GwRuXEYJLLPoVWyXJ1bcJzAJjINkk=",
        version = "v0.2.0",
    )
    go_repository(
        name = "com_github_libp2p_go_libp2p_circuit",
        build_file_proto_mode = "disable_global",
        importpath = "github.com/libp2p/go-libp2p-circuit",
        sum = "h1:eqQ3sEYkGTtybWgr6JLqJY6QLtPWRErvFjFDfAOO1wc=",
        version = "v0.4.0",
    )
    go_repository(
        name = "com_github_libp2p_go_libp2p_connmgr",
        importpath = "github.com/libp2p/go-libp2p-connmgr",
        sum = "h1:TMS0vc0TCBomtQJyWr7fYxcVYYhx+q/2gF++G5Jkl/w=",
        version = "v0.2.4",
    )
    go_repository(
        name = "com_github_libp2p_go_libp2p_core",
        build_file_proto_mode = "disable_global",
        importpath = "github.com/libp2p/go-libp2p-core",
        sum = "h1:4a0TMjrWNTZlNvcqxZmrMRDi/NQWrhwO2pkTuLSQ/IQ=",
        version = "v0.7.0",
    )
    go_repository(
        name = "com_github_libp2p_go_libp2p_crypto",
        importpath = "github.com/libp2p/go-libp2p-crypto",
        sum = "h1:k9MFy+o2zGDNGsaoZl0MA3iZ75qXxr9OOoAZF+sD5OQ=",
        version = "v0.1.0",
    )
    go_repository(
        name = "com_github_libp2p_go_libp2p_discovery",
        importpath = "github.com/libp2p/go-libp2p-discovery",
        sum = "h1:Qfl+e5+lfDgwdrXdu4YNCWyEo3fWuP+WgN9mN0iWviQ=",
        version = "v0.5.0",
    )

    go_repository(
        name = "com_github_libp2p_go_libp2p_loggables",
        importpath = "github.com/libp2p/go-libp2p-loggables",
        sum = "h1:h3w8QFfCt2UJl/0/NW4K829HX/0S4KD31PQ7m8UXXO8=",
        version = "v0.1.0",
    )
    go_repository(
        name = "com_github_libp2p_go_libp2p_mplex",
        importpath = "github.com/libp2p/go-libp2p-mplex",
        sum = "h1:CZyqqKP0BSGQyPLvpRQougbfXaaaJZdGgzhCpJNuNSk=",
        version = "v0.3.0",
    )
    go_repository(
        name = "com_github_libp2p_go_libp2p_nat",
        importpath = "github.com/libp2p/go-libp2p-nat",
        sum = "h1:wMWis3kYynCbHoyKLPBEMu4YRLltbm8Mk08HGSfvTkU=",
        version = "v0.0.6",
    )

    go_repository(
        name = "com_github_libp2p_go_libp2p_netutil",
        importpath = "github.com/libp2p/go-libp2p-netutil",
        sum = "h1:zscYDNVEcGxyUpMd0JReUZTrpMfia8PmLKcKF72EAMQ=",
        version = "v0.1.0",
    )

    go_repository(
        name = "com_github_libp2p_go_libp2p_noise",
        build_file_proto_mode = "disable_global",
        importpath = "github.com/libp2p/go-libp2p-noise",
        sum = "h1:IH9GRihQJTx56obm+GnpdPX4KeVIlvpXrP6xnJ0wxWk=",
        version = "v0.1.2",
    )
    go_repository(
        name = "com_github_libp2p_go_libp2p_peer",
        importpath = "github.com/libp2p/go-libp2p-peer",
        sum = "h1:EQ8kMjaCUwt/Y5uLgjT8iY2qg0mGUT0N1zUjer50DsY=",
        version = "v0.2.0",
    )
    go_repository(
        name = "com_github_libp2p_go_libp2p_peerstore",
        importpath = "github.com/libp2p/go-libp2p-peerstore",
        sum = "h1:2ACefBX23iMdJU9Ke+dcXt3w86MIryes9v7In4+Qq3U=",
        version = "v0.2.6",
    )
    go_repository(
        name = "com_github_libp2p_go_libp2p_pnet",
        importpath = "github.com/libp2p/go-libp2p-pnet",
        sum = "h1:J6htxttBipJujEjz1y0a5+eYoiPcFHhSYHH6na5f0/k=",
        version = "v0.2.0",
    )

    go_repository(
        name = "com_github_libp2p_go_libp2p_pubsub",
        build_file_proto_mode = "disable_global",
        importpath = "github.com/libp2p/go-libp2p-pubsub",
        sum = "h1:YNVRyXqBgv9i4RG88jzoTtkSOaSB45CqHkL29NNBZb4=",
        version = "v0.4.0",
    )

    go_repository(
        name = "com_github_libp2p_go_libp2p_secio",
        build_file_proto_mode = "disable_global",
        importpath = "github.com/libp2p/go-libp2p-secio",
        sum = "h1:rLLPvShPQAcY6eNurKNZq3eZjPWfU9kXF2eI9jIYdrg=",
        version = "v0.2.2",
    )
    go_repository(
        name = "com_github_libp2p_go_libp2p_swarm",
        build_file_proto_mode = "disable_global",
        importpath = "github.com/libp2p/go-libp2p-swarm",
        sum = "h1:UTobu+oQHGdXTOGpZ4RefuVqYoJXcT0EBtSR74m2LkI=",
        version = "v0.3.1",
    )
    go_repository(
        name = "com_github_libp2p_go_libp2p_testing",
        importpath = "github.com/libp2p/go-libp2p-testing",
        sum = "h1:ZiBYstPamsi7y6NJZebRudUzsYmVkt998hltyLqf8+g=",
        version = "v0.3.0",
    )
    go_repository(
        name = "com_github_libp2p_go_libp2p_tls",
        importpath = "github.com/libp2p/go-libp2p-tls",
        patch_args = ["-p1"],
        patches = [
            "@prysm//third_party:libp2p_tls.patch",  # See: https://github.com/libp2p/go-libp2p-tls/issues/66
        ],
        sum = "h1:Ge/2CYttU7XdkPPqQ7e3TiuMFneLie1rM/UjRxPPGsI=",
        version = "v0.1.4-0.20200421131144-8a8ad624a291",
    )

    go_repository(
        name = "com_github_libp2p_go_libp2p_transport_upgrader",
        importpath = "github.com/libp2p/go-libp2p-transport-upgrader",
        sum = "h1:q3ULhsknEQ34eVDhv4YwKS8iet69ffs9+Fir6a7weN4=",
        version = "v0.3.0",
    )
    go_repository(
        name = "com_github_libp2p_go_libp2p_yamux",
        importpath = "github.com/libp2p/go-libp2p-yamux",
        sum = "h1:TJxRVPY9SjH7TNrNC80l1OJMBiWhs1qpKmeB+1Ug3xU=",
        version = "v0.4.1",
    )
    go_repository(
        name = "com_github_libp2p_go_maddr_filter",
        importpath = "github.com/libp2p/go-maddr-filter",
        sum = "h1:4ACqZKw8AqiuJfwFGq1CYDFugfXTOos+qQ3DETkhtCE=",
        version = "v0.1.0",
    )
    go_repository(
        name = "com_github_libp2p_go_mplex",
        importpath = "github.com/libp2p/go-mplex",
        sum = "h1:Ov/D+8oBlbRkjBs1R1Iua8hJ8cUfbdiW8EOdZuxcgaI=",
        version = "v0.2.0",
    )
    go_repository(
        name = "com_github_libp2p_go_msgio",
        importpath = "github.com/libp2p/go-msgio",
        sum = "h1:lQ7Uc0kS1wb1EfRxO2Eir/RJoHkHn7t6o+EiwsYIKJA=",
        version = "v0.0.6",
    )
    go_repository(
        name = "com_github_libp2p_go_nat",
        importpath = "github.com/libp2p/go-nat",
        sum = "h1:qxnwkco8RLKqVh1NmjQ+tJ8p8khNLFxuElYG/TwqW4Q=",
        version = "v0.0.5",
    )
    go_repository(
        name = "com_github_libp2p_go_netroute",
        importpath = "github.com/libp2p/go-netroute",
        sum = "h1:47V0+hJfYaqj1WO0A+cDkRc9xr9qKiK7i8zaoGv8Mmo=",
        version = "v0.1.4",
    )
    go_repository(
        name = "com_github_libp2p_go_openssl",
        importpath = "github.com/libp2p/go-openssl",
        sum = "h1:eCAzdLejcNVBzP/iZM9vqHnQm+XyCEbSSIheIPRGNsw=",
        version = "v0.0.7",
    )

    go_repository(
        name = "com_github_libp2p_go_reuseport",
        importpath = "github.com/libp2p/go-reuseport",
        sum = "h1:XSG94b1FJfGA01BUrT82imejHQyTxO4jEWqheyCXYvU=",
        version = "v0.0.2",
    )
    go_repository(
        name = "com_github_libp2p_go_reuseport_transport",
        importpath = "github.com/libp2p/go-reuseport-transport",
        sum = "h1:OZGz0RB620QDGpv300n1zaOcKGGAoGVf8h9txtt/1uM=",
        version = "v0.0.4",
    )
    go_repository(
        name = "com_github_libp2p_go_sockaddr",
        importpath = "github.com/libp2p/go-sockaddr",
        sum = "h1:Y4s3/jNoryVRKEBrkJ576F17CPOaMIzUeCsg7dlTDj0=",
        version = "v0.1.0",
    )
    go_repository(
        name = "com_github_libp2p_go_stream_muxer",
        importpath = "github.com/libp2p/go-stream-muxer",
        sum = "h1:Ce6e2Pyu+b5MC1k3eeFtAax0pW4gc6MosYSLV05UeLw=",
        version = "v0.0.1",
    )

    go_repository(
        name = "com_github_libp2p_go_stream_muxer_multistream",
        importpath = "github.com/libp2p/go-stream-muxer-multistream",
        sum = "h1:TqnSHPJEIqDEO7h1wZZ0p3DXdvDSiLHQidKKUGZtiOY=",
        version = "v0.3.0",
    )
    go_repository(
        name = "com_github_libp2p_go_tcp_transport",
        importpath = "github.com/libp2p/go-tcp-transport",
        sum = "h1:ExZiVQV+h+qL16fzCWtd1HSzPsqWottJ8KXwWaVi8Ns=",
        version = "v0.2.1",
    )

    go_repository(
        name = "com_github_libp2p_go_ws_transport",
        importpath = "github.com/libp2p/go-ws-transport",
        sum = "h1:ZX5rWB8nhRRJVaPO6tmkGI/Xx8XNboYX20PW5hXIscw=",
        version = "v0.3.1",
    )
    go_repository(
        name = "com_github_libp2p_go_yamux",
        importpath = "github.com/libp2p/go-yamux",
        sum = "h1:P1Fe9vF4th5JOxxgQvfbOHkrGqIZniTLf+ddhZp8YTI=",
        version = "v1.4.1",
    )
    go_repository(
        name = "com_github_lightstep_lightstep_tracer_common_golang_gogo",
        importpath = "github.com/lightstep/lightstep-tracer-common/golang/gogo",
        sum = "h1:143Bb8f8DuGWck/xpNUOckBVYfFbBTnLevfRZ1aVVqo=",
        version = "v0.0.0-20190605223551-bc2310a04743",
    )
    go_repository(
        name = "com_github_lightstep_lightstep_tracer_go",
        importpath = "github.com/lightstep/lightstep-tracer-go",
        sum = "h1:vi1F1IQ8N7hNWytK9DpJsUfQhGuNSc19z330K6vl4zk=",
        version = "v0.18.1",
    )

    go_repository(
        name = "com_github_logrusorgru_aurora",
        importpath = "github.com/logrusorgru/aurora",
        sum = "h1:tOpm7WcpBTn4fjmVfgpQq0EfczGlG91VSDkswnjF5A8=",
        version = "v2.0.3+incompatible",
    )

    go_repository(
        name = "com_github_lunixbochs_vtclean",
        importpath = "github.com/lunixbochs/vtclean",
        sum = "h1:xu2sLAri4lGiovBDQKxl5mrXyESr3gUr5m5SM5+LVb8=",
        version = "v1.0.0",
    )
    go_repository(
        name = "com_github_lyft_protoc_gen_validate",
        importpath = "github.com/lyft/protoc-gen-validate",
        sum = "h1:KNt/RhmQTOLr7Aj8PsJ7mTronaFyx80mRTT9qF261dA=",
        version = "v0.0.13",
    )

    go_repository(
        name = "com_github_magiconair_properties",
        importpath = "github.com/magiconair/properties",
        sum = "h1:ZC2Vc7/ZFkGmsVC9KvOjumD+G5lXy2RtTKyzRKO2BQ4=",
        version = "v1.8.1",
    )
    go_repository(
        name = "com_github_mailru_easyjson",
        importpath = "github.com/mailru/easyjson",
        sum = "h1:2gxZ0XQIU/5z3Z3bUBu+FXuk2pFbkN6tcwi/pjyaDic=",
        version = "v0.0.0-20180823135443-60711f1a8329",
    )

    go_repository(
        name = "com_github_manifoldco_promptui",
        importpath = "github.com/manifoldco/promptui",
        sum = "h1:3l11YT8tm9MnwGFQ4kETwkzpAwY2Jt9lCrumCUW4+z4=",
        version = "v0.7.0",
    )

    go_repository(
        name = "com_github_mattn_go_colorable",
        importpath = "github.com/mattn/go-colorable",
        sum = "h1:snbPLB8fVfU9iwbbo30TPtbLRzwWu6aJS6Xh4eaaviA=",
        version = "v0.1.4",
    )
    go_repository(
        name = "com_github_mattn_go_ieproxy",
        importpath = "github.com/mattn/go-ieproxy",
        sum = "h1:HfxbT6/JcvIljmERptWhwa8XzP7H3T+Z2N26gTsaDaA=",
        version = "v0.0.0-20190610004146-91bb50d98149",
    )

    go_repository(
        name = "com_github_mattn_go_isatty",
        importpath = "github.com/mattn/go-isatty",
        sum = "h1:wuysRhFDzyxgEmMf5xjvJ2M9dZoWAXNNr5LSBS7uHXY=",
        version = "v0.0.12",
    )
    go_repository(
        name = "com_github_mattn_go_runewidth",
        importpath = "github.com/mattn/go-runewidth",
        sum = "h1:Lm995f3rfxdpd6TSmuVCHVb/QhupuXlYr8sCI/QdE+0=",
        version = "v0.0.9",
    )

    go_repository(
        name = "com_github_mattn_go_sqlite3",
        importpath = "github.com/mattn/go-sqlite3",
        sum = "h1:LDdKkqtYlom37fkvqs8rMPFKAMe8+SgjbwZ6ex1/A/Q=",
        version = "v1.11.0",
    )
    go_repository(
        name = "com_github_mattn_go_tty",
        importpath = "github.com/mattn/go-tty",
        sum = "h1:d8RFOZ2IiFtFWBcKEHAFYJcPTf0wY5q0exFNJZVWa1U=",
        version = "v0.0.0-20180907095812-13ff1204f104",
    )
    go_repository(
        name = "com_github_matttproud_golang_protobuf_extensions",
        importpath = "github.com/matttproud/golang_protobuf_extensions",
        sum = "h1:4hp9jkHxhMHkqkrB3Ix0jegS5sx/RkqARlsWZ6pIwiU=",
        version = "v1.0.1",
    )
    go_repository(
        name = "com_github_mgutz_ansi",
        importpath = "github.com/mgutz/ansi",
        sum = "h1:j7+1HpAFS1zy5+Q4qx1fWh90gTKwiN4QCGoY9TWyyO4=",
        version = "v0.0.0-20170206155736-9520e82c474b",
    )

    go_repository(
        name = "com_github_miekg_dns",
        importpath = "github.com/miekg/dns",
        sum = "h1:sJFOl9BgwbYAWOGEwr61FU28pqsBNdpRBnhGXtO06Oo=",
        version = "v1.1.31",
    )

    go_repository(
        name = "com_github_minio_blake2b_simd",
        importpath = "github.com/minio/blake2b-simd",
        sum = "h1:lYpkrQH5ajf0OXOcUbGjvZxxijuBwbbmlSxLiuofa+g=",
        version = "v0.0.0-20160723061019-3f5f724cb5b1",
    )
    go_repository(
        name = "com_github_minio_highwayhash",
        importpath = "github.com/minio/highwayhash",
        sum = "h1:dZ6IIu8Z14VlC0VpfKofAhCy74wu/Qb5gcn52yWoz/0=",
        version = "v1.0.1",
    )
    go_repository(
        name = "com_github_minio_sha256_simd",
        importpath = "github.com/minio/sha256-simd",
        sum = "h1:5QHSlgo3nt5yKOJrC7W8w7X+NFl8cMPZm96iu8kKUJU=",
        version = "v0.1.1",
    )
    go_repository(
        name = "com_github_mitchellh_cli",
        importpath = "github.com/mitchellh/cli",
        sum = "h1:iGBIsUe3+HZ/AD/Vd7DErOt5sU9fa8Uj7A2s1aggv1Y=",
        version = "v1.0.0",
    )

    go_repository(
        name = "com_github_mitchellh_colorstring",
        importpath = "github.com/mitchellh/colorstring",
        sum = "h1:62I3jR2EmQ4l5rM/4FEfDWcRD+abF5XlKShorW5LRoQ=",
        version = "v0.0.0-20190213212951-d06e56a500db",
    )
    go_repository(
        name = "com_github_mitchellh_go_homedir",
        importpath = "github.com/mitchellh/go-homedir",
        sum = "h1:lukF9ziXFxDFPkA1vsr5zpc1XuPDn/wFntq5mG+4E0Y=",
        version = "v1.1.0",
    )
    go_repository(
        name = "com_github_mitchellh_go_testing_interface",
        importpath = "github.com/mitchellh/go-testing-interface",
        sum = "h1:fzU/JVNcaqHQEcVFAKeR41fkiLdIPrefOvVG1VZ96U0=",
        version = "v1.0.0",
    )
    go_repository(
        name = "com_github_mitchellh_gox",
        importpath = "github.com/mitchellh/gox",
        sum = "h1:lfGJxY7ToLJQjHHwi0EX6uYBdK78egf954SQl13PQJc=",
        version = "v0.4.0",
    )
    go_repository(
        name = "com_github_mitchellh_iochan",
        importpath = "github.com/mitchellh/iochan",
        sum = "h1:C+X3KsSTLFVBr/tK1eYN/vs4rJcvsiLU338UhYPJWeY=",
        version = "v1.0.0",
    )

    go_repository(
        name = "com_github_mitchellh_mapstructure",
        importpath = "github.com/mitchellh/mapstructure",
        sum = "h1:CpVNEelQCZBooIPDn+AR3NpivK/TIKU8bDxdASFVQag=",
        version = "v1.4.1",
    )

    go_repository(
        name = "com_github_modern_go_concurrent",
        importpath = "github.com/modern-go/concurrent",
        sum = "h1:TRLaZ9cD/w8PVh93nsPXa1VrQ6jlwL5oN8l14QlcNfg=",
        version = "v0.0.0-20180306012644-bacd9c7ef1dd",
    )
    go_repository(
        name = "com_github_modern_go_reflect2",
        importpath = "github.com/modern-go/reflect2",
        sum = "h1:9f412s+6RmYXLWZSEzVVgPGK7C2PphHj5RJrvfx9AWI=",
        version = "v1.0.1",
    )
    go_repository(
        name = "com_github_mohae_deepcopy",
        importpath = "github.com/mohae/deepcopy",
        sum = "h1:RWengNIwukTxcDr9M+97sNutRR1RKhG96O6jWumTTnw=",
        version = "v0.0.0-20170929034955-c48cc78d4826",
    )
    go_repository(
        name = "com_github_mr_tron_base58",
        importpath = "github.com/mr-tron/base58",
        sum = "h1:T/HDJBh4ZCPbU39/+c3rRvE0uKBQlU27+QI8LJ4t64o=",
        version = "v1.2.0",
    )

    go_repository(
        name = "com_github_mschoch_smat",
        importpath = "github.com/mschoch/smat",
        sum = "h1:VeRdUYdCw49yizlSbMEn2SZ+gT+3IUKx8BqxyQdz+BY=",
        version = "v0.0.0-20160514031455-90eadee771ae",
    )
    go_repository(
        name = "com_github_multiformats_go_base32",
        importpath = "github.com/multiformats/go-base32",
        sum = "h1:tw5+NhuwaOjJCC5Pp82QuXbrmLzWg7uxlMFp8Nq/kkI=",
        version = "v0.0.3",
    )
    go_repository(
        name = "com_github_multiformats_go_base36",
        importpath = "github.com/multiformats/go-base36",
        sum = "h1:JR6TyF7JjGd3m6FbLU2cOxhC0Li8z8dLNGQ89tUg4F4=",
        version = "v0.1.0",
    )

    go_repository(
        name = "com_github_multiformats_go_multiaddr",
        importpath = "github.com/multiformats/go-multiaddr",
        sum = "h1:1bxa+W7j9wZKTZREySx1vPMs2TqrYWjVZ7zE6/XLG1I=",
        version = "v0.3.1",
    )
    go_repository(
        name = "com_github_multiformats_go_multiaddr_dns",
        importpath = "github.com/multiformats/go-multiaddr-dns",
        sum = "h1:YWJoIDwLePniH7OU5hBnDZV6SWuvJqJ0YtN6pLeH9zA=",
        version = "v0.2.0",
    )
    go_repository(
        name = "com_github_multiformats_go_multiaddr_fmt",
        importpath = "github.com/multiformats/go-multiaddr-fmt",
        sum = "h1:WLEFClPycPkp4fnIzoFoV9FVd49/eQsuaL3/CWe167E=",
        version = "v0.1.0",
    )
    go_repository(
        name = "com_github_multiformats_go_multiaddr_net",
        importpath = "github.com/multiformats/go-multiaddr-net",
        sum = "h1:MSXRGN0mFymt6B1yo/6BPnIRpLPEnKgQNvVfCX5VDJk=",
        version = "v0.2.0",
    )
    go_repository(
        name = "com_github_multiformats_go_multibase",
        importpath = "github.com/multiformats/go-multibase",
        sum = "h1:l/B6bJDQjvQ5G52jw4QGSYeOTZoAwIO77RblWplfIqk=",
        version = "v0.0.3",
    )
    go_repository(
        name = "com_github_multiformats_go_multihash",
        importpath = "github.com/multiformats/go-multihash",
        sum = "h1:QoBceQYQQtNUuf6s7wHxnE2c8bhbMqhfGzNI032se/I=",
        version = "v0.0.14",
    )
    go_repository(
        name = "com_github_multiformats_go_multistream",
        importpath = "github.com/multiformats/go-multistream",
        sum = "h1:6AuNmQVKUkRnddw2YiDjt5Elit40SFxMJkVnhmETXtU=",
        version = "v0.2.0",
    )
    go_repository(
        name = "com_github_multiformats_go_varint",
        importpath = "github.com/multiformats/go-varint",
        sum = "h1:gk85QWKxh3TazbLxED/NlDVv8+q+ReFJk7Y2W/KhfNY=",
        version = "v0.0.6",
    )
    go_repository(
        name = "com_github_munnerz_goautoneg",
        importpath = "github.com/munnerz/goautoneg",
        sum = "h1:7PxY7LVfSZm7PEeBTyK1rj1gABdCO2mbri6GKO1cMDs=",
        version = "v0.0.0-20120707110453-a547fc61f48d",
    )
    go_repository(
        name = "com_github_mwitkow_go_conntrack",
        importpath = "github.com/mwitkow/go-conntrack",
        sum = "h1:KUppIJq7/+SVif2QVs3tOP0zanoHgBEVAwHxUSIzRqU=",
        version = "v0.0.0-20190716064945-2f068394615f",
    )
    go_repository(
        name = "com_github_mxk_go_flowrate",
        importpath = "github.com/mxk/go-flowrate",
        sum = "h1:y5//uYreIhSUg3J1GEMiLbxo1LJaP8RfCpH6pymGZus=",
        version = "v0.0.0-20140419014527-cca7078d478f",
    )

    go_repository(
        name = "com_github_naoina_go_stringutil",
        importpath = "github.com/naoina/go-stringutil",
        sum = "h1:rCUeRUHjBjGTSHl0VC00jUPLz8/F9dDzYI70Hzifhks=",
        version = "v0.1.0",
    )
    go_repository(
        name = "com_github_naoina_toml",
        importpath = "github.com/naoina/toml",
        sum = "h1:shk/vn9oCoOTmwcouEdwIeOtOGA/ELRUw/GwvxwfT+0=",
        version = "v0.1.2-0.20170918210437-9fafd6967416",
    )
    go_repository(
        name = "com_github_nats_io_jwt",
        importpath = "github.com/nats-io/jwt",
        sum = "h1:+RB5hMpXUUA2dfxuhBTEkMOrYmM+gKIZYS1KjSostMI=",
        version = "v0.3.2",
    )
    go_repository(
        name = "com_github_nats_io_nats_go",
        importpath = "github.com/nats-io/nats.go",
        sum = "h1:ik3HbLhZ0YABLto7iX80pZLPw/6dx3T+++MZJwLnMrQ=",
        version = "v1.9.1",
    )
    go_repository(
        name = "com_github_nats_io_nats_server_v2",
        importpath = "github.com/nats-io/nats-server/v2",
        sum = "h1:i2Ly0B+1+rzNZHHWtD4ZwKi+OU5l+uQo1iDHZ2PmiIc=",
        version = "v2.1.2",
    )
    go_repository(
        name = "com_github_nats_io_nkeys",
        importpath = "github.com/nats-io/nkeys",
        sum = "h1:6JrEfig+HzTH85yxzhSVbjHRJv9cn0p6n3IngIcM5/k=",
        version = "v0.1.3",
    )
    go_repository(
        name = "com_github_nats_io_nuid",
        importpath = "github.com/nats-io/nuid",
        sum = "h1:5iA8DT8V7q8WK2EScv2padNa/rTESc1KdnPw4TC2paw=",
        version = "v1.0.1",
    )

    go_repository(
        name = "com_github_nbutton23_zxcvbn_go",
        importpath = "github.com/nbutton23/zxcvbn-go",
        sum = "h1:AREM5mwr4u1ORQBMvzfzBgpsctsbQikCVpvC+tX285E=",
        version = "v0.0.0-20180912185939-ae427f1e4c1d",
    )

    go_repository(
        name = "com_github_nxadm_tail",
        importpath = "github.com/nxadm/tail",
        sum = "h1:DQuhQpB1tVlglWS2hLQ5OV6B5r8aGxSrPc5Qo6uTN78=",
        version = "v1.4.4",
    )
    go_repository(
        name = "com_github_nytimes_gziphandler",
        importpath = "github.com/NYTimes/gziphandler",
        sum = "h1:lsxEuwrXEAokXB9qhlbKWPpo3KMLZQ5WB5WLQRW1uq0=",
        version = "v0.0.0-20170623195520-56545f4a5d46",
    )
    go_repository(
        name = "com_github_oklog_oklog",
        importpath = "github.com/oklog/oklog",
        sum = "h1:wVfs8F+in6nTBMkA7CbRw+zZMIB7nNM825cM1wuzoTk=",
        version = "v0.3.2",
    )
    go_repository(
        name = "com_github_oklog_run",
        importpath = "github.com/oklog/run",
        sum = "h1:Ru7dDtJNOyC66gQ5dQmaCa0qIsAUFY3sFpK1Xk8igrw=",
        version = "v1.0.0",
    )

    go_repository(
        name = "com_github_oklog_ulid",
        importpath = "github.com/oklog/ulid",
        sum = "h1:EGfNDEx6MqHz8B3uNV6QAib1UR2Lm97sHi3ocA6ESJ4=",
        version = "v1.3.1",
    )
    go_repository(
        name = "com_github_olekukonko_tablewriter",
        importpath = "github.com/olekukonko/tablewriter",
        sum = "h1:P2Ga83D34wi1o9J6Wh1mRuqd4mF/x/lgBS7N7AbDhec=",
        version = "v0.0.5",
    )
    go_repository(
        name = "com_github_oneofone_xxhash",
        importpath = "github.com/OneOfOne/xxhash",
        sum = "h1:KMrpdQIwFcEqXDklaen+P1axHaj9BSKzvpUUfnHldSE=",
        version = "v1.2.2",
    )
    go_repository(
        name = "com_github_onsi_ginkgo",
        importpath = "github.com/onsi/ginkgo",
        sum = "h1:2mOpI4JVVPBN+WQRa0WKH2eXR+Ey+uK4n7Zj0aYpIQA=",
        version = "v1.14.0",
    )
    go_repository(
        name = "com_github_onsi_gomega",
        importpath = "github.com/onsi/gomega",
        sum = "h1:o0+MgICZLuZ7xjH7Vx6zS/zcu93/BEp1VwkIW1mEXCE=",
        version = "v1.10.1",
    )
    go_repository(
        name = "com_github_op_go_logging",
        importpath = "github.com/op/go-logging",
        sum = "h1:lDH9UUVJtmYCjyT0CI4q8xvlXPxeZ0gYCVvWbmPlp88=",
        version = "v0.0.0-20160315200505-970db520ece7",
    )

    go_repository(
        name = "com_github_openconfig_gnmi",
        importpath = "github.com/openconfig/gnmi",
        sum = "h1:a380JP+B7xlMbEQOlha1buKhzBPXFqgFXplyWCEIGEY=",
        version = "v0.0.0-20190823184014-89b2bf29312c",
    )
    go_repository(
        name = "com_github_openconfig_reference",
        importpath = "github.com/openconfig/reference",
        sum = "h1:yHCGAHg2zMaW8olLrqEt3SAHGcEx2aJPEQWMRCyravY=",
        version = "v0.0.0-20190727015836-8dfd928c9696",
    )
    go_repository(
        name = "com_github_opentracing_basictracer_go",
        importpath = "github.com/opentracing/basictracer-go",
        sum = "h1:YyUAhaEfjoWXclZVJ9sGoNct7j4TVk7lZWlQw5UXuoo=",
        version = "v1.0.0",
    )
    go_repository(
        name = "com_github_opentracing_contrib_go_observer",
        importpath = "github.com/opentracing-contrib/go-observer",
        sum = "h1:lM6RxxfUMrYL/f8bWEUqdXrANWtrL7Nndbm9iFN0DlU=",
        version = "v0.0.0-20170622124052-a52f23424492",
    )

    go_repository(
        name = "com_github_opentracing_opentracing_go",
        importpath = "github.com/opentracing/opentracing-go",
        sum = "h1:uEJPy/1a5RIPAJ0Ov+OIO8OxWu77jEv+1B0VhjKrZUs=",
        version = "v1.2.0",
    )
    go_repository(
        name = "com_github_openzipkin_contrib_zipkin_go_opentracing",
        importpath = "github.com/openzipkin-contrib/zipkin-go-opentracing",
        sum = "h1:ZCnq+JUrvXcDVhX/xRolRBZifmabN1HcS1wrPSvxhrU=",
        version = "v0.4.5",
    )
    go_repository(
        name = "com_github_openzipkin_zipkin_go",
        importpath = "github.com/openzipkin/zipkin-go",
        sum = "h1:nY8Hti+WKaP0cRsSeQ026wU03QsM762XBeCXBb9NAWI=",
        version = "v0.2.2",
    )
    go_repository(
        name = "com_github_pact_foundation_pact_go",
        importpath = "github.com/pact-foundation/pact-go",
        sum = "h1:OYkFijGHoZAYbOIb1LWXrwKQbMMRUv1oQ89blD2Mh2Q=",
        version = "v1.0.4",
    )
    go_repository(
        name = "com_github_pascaldekloe_goe",
        importpath = "github.com/pascaldekloe/goe",
        sum = "h1:Lgl0gzECD8GnQ5QCWA8o6BtfL6mDH5rQgM4/fX3avOs=",
        version = "v0.0.0-20180627143212-57f6aae5913c",
    )

    go_repository(
        name = "com_github_patrickmn_go_cache",
        importpath = "github.com/patrickmn/go-cache",
        sum = "h1:HRMgzkcYKYpi3C8ajMPV8OFXaaRUnok+kx1WdO15EQc=",
        version = "v2.1.0+incompatible",
    )
    go_repository(
        name = "com_github_paulbellamy_ratecounter",
        importpath = "github.com/paulbellamy/ratecounter",
        sum = "h1:2L/RhJq+HA8gBQImDXtLPrDXK5qAj6ozWVK/zFXVJGs=",
        version = "v0.2.0",
    )

    go_repository(
        name = "com_github_pborman_uuid",
        importpath = "github.com/pborman/uuid",
        sum = "h1:+ZZIw58t/ozdjRaXh/3awHfmWRbzYxJoAdNJxe/3pvw=",
        version = "v1.2.1",
    )
    go_repository(
        name = "com_github_pelletier_go_toml",
        importpath = "github.com/pelletier/go-toml",
        sum = "h1:T5zMGML61Wp+FlcbWjRDT7yAxhJNAiPPLOFECq181zc=",
        version = "v1.2.0",
    )
    go_repository(
        name = "com_github_performancecopilot_speed",
        importpath = "github.com/performancecopilot/speed",
        sum = "h1:2WnRzIquHa5QxaJKShDkLM+sc0JPuwhXzK8OYOyt3Vg=",
        version = "v3.0.0+incompatible",
    )

    go_repository(
        name = "com_github_peterbourgon_diskv",
        importpath = "github.com/peterbourgon/diskv",
        sum = "h1:UBdAOUP5p4RWqPBg048CAvpKN+vxiaj6gdUUzhl4XmI=",
        version = "v2.0.1+incompatible",
    )

    go_repository(
        name = "com_github_peterh_liner",
        importpath = "github.com/peterh/liner",
        sum = "h1:w/UPXyl5GfahFxcTOz2j9wCIHNI+pUPr2laqpojKNCg=",
        version = "v1.2.0",
    )

    go_repository(
        name = "com_github_philhofer_fwd",
        importpath = "github.com/philhofer/fwd",
        sum = "h1:UbZqGr5Y38ApvM/V/jEljVxwocdweyH+vmYvRPBnbqQ=",
        version = "v1.0.0",
    )

    go_repository(
        name = "com_github_pierrec_lz4",
        importpath = "github.com/pierrec/lz4",
        sum = "h1:mFe7ttWaflA46Mhqh+jUfjp2qTbPYxLB2/OyBppH9dg=",
        version = "v2.4.1+incompatible",
    )

    go_repository(
        name = "com_github_pkg_errors",
        importpath = "github.com/pkg/errors",
        sum = "h1:FEBLx1zS214owpjy7qsBeixbURkuhQAwrK5UwLGTwt4=",
        version = "v0.9.1",
    )
    go_repository(
        name = "com_github_pkg_profile",
        importpath = "github.com/pkg/profile",
        sum = "h1:F++O52m40owAmADcojzM+9gyjmMOY/T4oYJkgFDH8RE=",
        version = "v1.2.1",
    )

    go_repository(
        name = "com_github_pkg_term",
        importpath = "github.com/pkg/term",
        sum = "h1:tFwafIEMf0B7NlcxV/zJ6leBIa81D3hgGSgsE5hCkOQ=",
        version = "v0.0.0-20180730021639-bffc007b7fd5",
    )
    go_repository(
        name = "com_github_pmezard_go_difflib",
        importpath = "github.com/pmezard/go-difflib",
        sum = "h1:4DBwDE0NGyQoBHbLQYPwSUPoCMWR5BEzIk/f1lZbAQM=",
        version = "v1.0.0",
    )
    go_repository(
        name = "com_github_posener_complete",
        importpath = "github.com/posener/complete",
        sum = "h1:ccV59UEOTzVDnDUEFdT95ZzHVZ+5+158q8+SJb2QV5w=",
        version = "v1.1.1",
    )

    go_repository(
        name = "com_github_prestonvanloon_go_recaptcha",
        importpath = "github.com/prestonvanloon/go-recaptcha",
        sum = "h1:/JK1WfWJGBNDKY70uiB53iKKbFqxBx2CuYgj9hK2O70=",
        version = "v0.0.0-20190217191114-0834cef6e8bd",
    )
    go_repository(
        name = "com_github_prometheus_client_golang",
        importpath = "github.com/prometheus/client_golang",
        sum = "h1:Rrch9mh17XcxvEu9D9DEpb4isxjGBtcevQjKvxPRQIU=",
        version = "v1.9.0",
    )
    go_repository(
        name = "com_github_prometheus_client_model",
        importpath = "github.com/prometheus/client_model",
        sum = "h1:uq5h0d+GuxiXLJLNABMgp2qUWDPiLvgCzz2dUR+/W/M=",
        version = "v0.2.0",
    )
    go_repository(
        name = "com_github_prometheus_common",
        importpath = "github.com/prometheus/common",
        sum = "h1:4fgOnadei3EZvgRwxJ7RMpG1k1pOZth5Pc13tyspaKM=",
        version = "v0.15.0",
    )
    go_repository(
        name = "com_github_prometheus_procfs",
        importpath = "github.com/prometheus/procfs",
        sum = "h1:Uehi/mxLK0eiUc0H0++5tpMGTexB8wZ598MIgU8VpDM=",
        version = "v0.3.0",
    )
    go_repository(
        name = "com_github_prometheus_tsdb",
        importpath = "github.com/prometheus/tsdb",
        sum = "h1:If5rVCMTp6W2SiRAQFlbpJNgVlgMEd+U2GZckwK38ic=",
        version = "v0.10.0",
    )
    go_repository(
        name = "com_github_prysmaticlabs_eth2_types",
        importpath = "github.com/prysmaticlabs/eth2-types",
        sum = "h1:b4WxLSz1KzkEdF/DPcog9gIKN9d9YAFgbZO1hqjNrW0=",
        version = "v0.0.0-20210219172114-1da477c09a06",
    )
    go_repository(
        name = "com_github_prysmaticlabs_ethereumapis",
        build_file_generation = "off",
        importpath = "github.com/prysmaticlabs/ethereumapis",
        sum = "h1:3d6sh1IdUlQ4niwgHIUq1G0PFh3ALYQ6JP/21hCF3OU=",
        version = "v0.0.0-20210419235213-043d334388c8",
    )
    go_repository(
        name = "com_github_prysmaticlabs_go_bitfield",
        importpath = "github.com/prysmaticlabs/go-bitfield",
        sum = "h1:18+Qqobq3HAUY0hgIhPGSqmLFnaLLocemmU7+Sj2aYQ=",
        version = "v0.0.0-20210202205921-7fcea7c45dc8",
    )

    go_repository(
        name = "com_github_prysmaticlabs_prombbolt",
        importpath = "github.com/prysmaticlabs/prombbolt",
        sum = "h1:9PHRCuO/VN0s9k+RmLykho7AjDxblNYI5bYKed16NPU=",
        version = "v0.0.0-20210126082820-9b7adba6db7c",
    )
    go_repository(
        name = "com_github_puerkitobio_purell",
        importpath = "github.com/PuerkitoBio/purell",
        sum = "h1:0GoNN3taZV6QI81IXgCbxMyEaJDXMSIjArYBCYzVVvs=",
        version = "v1.0.0",
    )
    go_repository(
        name = "com_github_puerkitobio_urlesc",
        importpath = "github.com/PuerkitoBio/urlesc",
        sum = "h1:JCHLVE3B+kJde7bIEo5N4J+ZbLhp0J1Fs+ulyRws4gE=",
        version = "v0.0.0-20160726150825-5bd2802263f2",
    )
    go_repository(
        name = "com_github_rcrowley_go_metrics",
        importpath = "github.com/rcrowley/go-metrics",
        sum = "h1:dY6ETXrvDG7Sa4vE8ZQG4yqWg6UnOcbqTAahkV813vQ=",
        version = "v0.0.0-20190826022208-cac0b30c2563",
    )

    go_repository(
        name = "com_github_retailnext_hllpp",
        importpath = "github.com/retailnext/hllpp",
        sum = "h1:RnWNS9Hlm8BIkjr6wx8li5abe0fr73jljLycdfemTp0=",
        version = "v1.0.1-0.20180308014038-101a6d2f8b52",
    )
    go_repository(
        name = "com_github_rjeczalik_notify",
        importpath = "github.com/rjeczalik/notify",
        sum = "h1:CLCKso/QK1snAlnhNR/CNvNiFU2saUtjV0bx3EwNeCE=",
        version = "v0.9.1",
    )
    go_repository(
        name = "com_github_rogpeppe_fastuuid",
        importpath = "github.com/rogpeppe/fastuuid",
        sum = "h1:Ppwyp6VYCF1nvBTXL3trRso7mXMlRrw9ooo375wvi2s=",
        version = "v1.2.0",
    )
    go_repository(
        name = "com_github_rogpeppe_go_internal",
        importpath = "github.com/rogpeppe/go-internal",
        sum = "h1:RR9dF3JtopPvtkroDZuVD7qquD0bnHlKSqaQhgwt8yk=",
        version = "v1.3.0",
    )

    go_repository(
        name = "com_github_rs_cors",
        importpath = "github.com/rs/cors",
        sum = "h1:+88SsELBHx5r+hZ8TCkggzSstaWNbDvThkVK8H6f9ik=",
        version = "v1.7.0",
    )
    go_repository(
        name = "com_github_rs_xhandler",
        importpath = "github.com/rs/xhandler",
        sum = "h1:3hxavr+IHMsQBrYUPQM5v0CgENFktkkbg1sfpgM3h20=",
        version = "v0.0.0-20160618193221-ed27b6fd6521",
    )
    go_repository(
        name = "com_github_russross_blackfriday",
        importpath = "github.com/russross/blackfriday",
        sum = "h1:HyvC0ARfnZBqnXwABFeSZHpKvJHJJfPz81GNueLj0oo=",
        version = "v1.5.2",
    )

    go_repository(
        name = "com_github_russross_blackfriday_v2",
        importpath = "github.com/russross/blackfriday/v2",
        sum = "h1:lPqVAte+HuHNfhJ/0LC98ESWRz8afy9tM/0RK8m9o+Q=",
        version = "v2.0.1",
    )
    go_repository(
        name = "com_github_ryanuber_columnize",
        importpath = "github.com/ryanuber/columnize",
        sum = "h1:UFr9zpz4xgTnIE5yIMtWAMngCdZ9p/+q6lTbgelo80M=",
        version = "v0.0.0-20160712163229-9b3edd62028f",
    )
    go_repository(
        name = "com_github_samuel_go_zookeeper",
        importpath = "github.com/samuel/go-zookeeper",
        sum = "h1:p3Vo3i64TCLY7gIfzeQaUJ+kppEO5WQG3cL8iE8tGHU=",
        version = "v0.0.0-20190923202752-2cc03de413da",
    )

    go_repository(
        name = "com_github_satori_go_uuid",
        importpath = "github.com/satori/go.uuid",
        sum = "h1:gQZ0qzfKHQIybLANtM3mBXNUtOfsCFXeTsnBqCsx1KM=",
        version = "v1.2.1-0.20181028125025-b2ce2384e17b",
    )

    go_repository(
        name = "com_github_schollz_progressbar_v3",
        importpath = "github.com/schollz/progressbar/v3",
        sum = "h1:nMinx+JaEm/zJz4cEyClQeAw5rsYSB5th3xv+5lV6Vg=",
        version = "v3.3.4",
    )
    go_repository(
        name = "com_github_sean_seed",
        importpath = "github.com/sean-/seed",
        sum = "h1:nn5Wsu0esKSJiIVhscUtVbo7ada43DJhG55ua/hjS5I=",
        version = "v0.0.0-20170313163322-e2103e2c3529",
    )

    go_repository(
        name = "com_github_segmentio_kafka_go",
        importpath = "github.com/segmentio/kafka-go",
        sum = "h1:HtCSf6B4gN/87yc5qTl7WsxPKQIIGXLPPM1bMCPOsoY=",
        version = "v0.2.0",
    )
    go_repository(
        name = "com_github_sergi_go_diff",
        importpath = "github.com/sergi/go-diff",
        sum = "h1:Kpca3qRNrduNnOQeazBd0ysaKrUJiIuISHxogkT9RPQ=",
        version = "v1.0.0",
    )

    go_repository(
        name = "com_github_shirou_gopsutil",
        importpath = "github.com/shirou/gopsutil",
        sum = "h1:tYH07UPoQt0OCQdgWWMgYHy3/a9bcxNpBIysykNIP7I=",
        version = "v2.20.5+incompatible",
    )
    go_repository(
        name = "com_github_shopify_sarama",
        importpath = "github.com/Shopify/sarama",
        sum = "h1:3jnfWKD7gVwbB1KSy/lE0szA9duPuSFLViK0o/d3DgA=",
        version = "v1.26.1",
    )
    go_repository(
        name = "com_github_shopify_toxiproxy",
        importpath = "github.com/Shopify/toxiproxy",
        sum = "h1:TKdv8HiTLgE5wdJuEML90aBgNWsokNbMijUGhmcoBJc=",
        version = "v2.1.4+incompatible",
    )

    go_repository(
        name = "com_github_shurcool_sanitized_anchor_name",
        importpath = "github.com/shurcooL/sanitized_anchor_name",
        sum = "h1:PdmoCO6wvbs+7yrJyMORt4/BmY5IYyJwS/kOiWx8mHo=",
        version = "v1.0.0",
    )

    go_repository(
        name = "com_github_sirupsen_logrus",
        importpath = "github.com/sirupsen/logrus",
        sum = "h1:UBcNElsrwanuuMsnGSlYmtmgbb23qDR5dG+6X6Oo89I=",
        version = "v1.6.0",
    )

    go_repository(
        name = "com_github_smartystreets_assertions",
        importpath = "github.com/smartystreets/assertions",
        sum = "h1:zE9ykElWQ6/NYmHa3jpm/yHnI4xSofP+UP6SpjHcSeM=",
        version = "v0.0.0-20180927180507-b2de0cb4f26d",
    )
    go_repository(
        name = "com_github_smartystreets_goconvey",
        importpath = "github.com/smartystreets/goconvey",
        sum = "h1:fv0U8FUIMPNf1L9lnHLvLhgicrIVChEkdzIKYqbNC9s=",
        version = "v1.6.4",
    )
    go_repository(
        name = "com_github_smola_gocompat",
        importpath = "github.com/smola/gocompat",
        sum = "h1:6b1oIMlUXIpz//VKEDzPVBK8KG7beVwmHIUEBIs/Pns=",
        version = "v0.2.0",
    )
    go_repository(
        name = "com_github_soheilhy_cmux",
        importpath = "github.com/soheilhy/cmux",
        sum = "h1:0HKaf1o97UwFjHH9o5XsHUOF+tqmdA7KEzXLpiyaw0E=",
        version = "v0.1.4",
    )
    go_repository(
        name = "com_github_sony_gobreaker",
        importpath = "github.com/sony/gobreaker",
        sum = "h1:oMnRNZXX5j85zso6xCPRNPtmAycat+WcoKbklScLDgQ=",
        version = "v0.4.1",
    )

    go_repository(
        name = "com_github_spacemonkeygo_openssl",
        importpath = "github.com/spacemonkeygo/openssl",
        sum = "h1:/eS3yfGjQKG+9kayBkj0ip1BGhq6zJ3eaVksphxAaek=",
        version = "v0.0.0-20181017203307-c2dcc5cca94a",
    )
    go_repository(
        name = "com_github_spacemonkeygo_spacelog",
        importpath = "github.com/spacemonkeygo/spacelog",
        sum = "h1:RC6RW7j+1+HkWaX/Yh71Ee5ZHaHYt7ZP4sQgUrm6cDU=",
        version = "v0.0.0-20180420211403-2296661a0572",
    )

    go_repository(
        name = "com_github_spaolacci_murmur3",
        importpath = "github.com/spaolacci/murmur3",
        sum = "h1:7c1g84S4BPRrfL5Xrdp6fOJ206sU9y293DDHaoy0bLI=",
        version = "v1.1.0",
    )
    go_repository(
        name = "com_github_spf13_afero",
        importpath = "github.com/spf13/afero",
        sum = "h1:5jhuqJyZCZf2JRofRvN/nIFgIWNzPa3/Vz8mYylgbWc=",
        version = "v1.2.2",
    )
    go_repository(
        name = "com_github_spf13_cast",
        importpath = "github.com/spf13/cast",
        sum = "h1:oget//CVOEoFewqQxwr0Ej5yjygnqGkvggSE/gB35Q8=",
        version = "v1.3.0",
    )

    go_repository(
        name = "com_github_spf13_cobra",
        importpath = "github.com/spf13/cobra",
        sum = "h1:KfztREH0tPxJJ+geloSLaAkaPkr4ki2Er5quFV1TDo4=",
        version = "v1.1.1",
    )
    go_repository(
        name = "com_github_spf13_jwalterweatherman",
        importpath = "github.com/spf13/jwalterweatherman",
        sum = "h1:XHEdyB+EcvlqZamSM4ZOMGlc93t6AcsBEu9Gc1vn7yk=",
        version = "v1.0.0",
    )

    go_repository(
        name = "com_github_spf13_pflag",
        importpath = "github.com/spf13/pflag",
        sum = "h1:iy+VFUOCP1a+8yFto/drg2CJ5u0yRoB7fZw3DKv/JXA=",
        version = "v1.0.5",
    )
    go_repository(
        name = "com_github_spf13_viper",
        importpath = "github.com/spf13/viper",
        sum = "h1:xVKxvI7ouOI5I+U9s2eeiUfMaWBVoXA3AWskkrqK0VM=",
        version = "v1.7.0",
    )
    go_repository(
        name = "com_github_src_d_envconfig",
        importpath = "github.com/src-d/envconfig",
        sum = "h1:/AJi6DtjFhZKNx3OB2qMsq7y4yT5//AeSZIe7rk+PX8=",
        version = "v1.0.0",
    )
    go_repository(
        name = "com_github_stackexchange_wmi",
        importpath = "github.com/StackExchange/wmi",
        sum = "h1:fLjPD/aNc3UIOA6tDi6QXUemppXK3P9BI7mr2hd6gx8=",
        version = "v0.0.0-20180116203802-5d049714c4a6",
    )
    go_repository(
        name = "com_github_status_im_keycard_go",
        importpath = "github.com/status-im/keycard-go",
        sum = "h1:Oo2KZNP70KE0+IUJSidPj/BFS/RXNHmKIJOdckzml2E=",
        version = "v0.0.0-20200402102358-957c09536969",
    )
    go_repository(
        name = "com_github_steakknife_bloomfilter",
        importpath = "github.com/steakknife/bloomfilter",
        sum = "h1:gIlAHnH1vJb5vwEjIp5kBj/eu99p/bl0Ay2goiPe5xE=",
        version = "v0.0.0-20180922174646-6819c0d2a570",
    )
    go_repository(
        name = "com_github_steakknife_hamming",
        importpath = "github.com/steakknife/hamming",
        sum = "h1:njlZPzLwU639dk2kqnCPPv+wNjq7Xb6EfUxe/oX0/NM=",
        version = "v0.0.0-20180906055917-c99c65617cd3",
    )

    go_repository(
        name = "com_github_streadway_amqp",
        importpath = "github.com/streadway/amqp",
        sum = "h1:WhxRHzgeVGETMlmVfqhRn8RIeeNoPr2Czh33I4Zdccw=",
        version = "v0.0.0-20190827072141-edfb9018d271",
    )
    go_repository(
        name = "com_github_streadway_handy",
        importpath = "github.com/streadway/handy",
        sum = "h1:AhmOdSHeswKHBjhsLs/7+1voOxT+LLrSk/Nxvk35fug=",
        version = "v0.0.0-20190108123426-d5acb3125c2a",
    )

    go_repository(
        name = "com_github_stretchr_objx",
        importpath = "github.com/stretchr/objx",
        sum = "h1:2vfRuCMp5sSVIDSqO8oNnWJq7mPa6KVP3iPIwFBuy8A=",
        version = "v0.1.1",
    )
    go_repository(
        name = "com_github_stretchr_testify",
        importpath = "github.com/stretchr/testify",
        sum = "h1:nwc3DEeHmmLAfoZucVR881uASk0Mfjw8xYJ99tb5CcY=",
        version = "v1.7.0",
    )
    http_archive(
        name = "com_github_supranational_blst",
        urls = [
            "https://github.com/supranational/blst/archive/624d0351000111276aa70a32145945d2645e49a9.tar.gz",
        ],
        strip_prefix = "blst-624d0351000111276aa70a32145945d2645e49a9",
        build_file = "//third_party:blst/blst.BUILD",
        sha256 = "6118737ddc0652f3a874fbe29e09a80c66c604d933b8cd478e5f2b7454860c6e",
    )
    go_repository(
        name = "com_github_syndtr_goleveldb",
        importpath = "github.com/syndtr/goleveldb",
        sum = "h1:xQdMZ1WLrgkkvOZ/LDQxjVxMLdby7osSh4ZEVa5sIjs=",
        version = "v1.0.1-0.20210305035536-64b5b1c73954",
    )

    go_repository(
        name = "com_github_templexxx_cpufeat",
        importpath = "github.com/templexxx/cpufeat",
        sum = "h1:89CEmDvlq/F7SJEOqkIdNDGJXrQIhuIx9D2DBXjavSU=",
        version = "v0.0.0-20180724012125-cef66df7f161",
    )
    go_repository(
        name = "com_github_templexxx_xor",
        importpath = "github.com/templexxx/xor",
        sum = "h1:fj5tQ8acgNUr6O8LEplsxDhUIe2573iLkJc+PqnzZTI=",
        version = "v0.0.0-20191217153810-f85b25db303b",
    )

    go_repository(
        name = "com_github_tinylib_msgp",
        importpath = "github.com/tinylib/msgp",
        sum = "h1:DfdQrzQa7Yh2es9SuLkixqxuXS2SxsdYn0KbdrOGWD8=",
        version = "v1.0.2",
    )
    go_repository(
        name = "com_github_tjfoc_gmsm",
        importpath = "github.com/tjfoc/gmsm",
        sum = "h1:i7c6Za/IlgBvnGxYpfD7L3TGuaS+v6oGcgq+J9/ecEA=",
        version = "v1.3.0",
    )
    go_repository(
        name = "com_github_tmc_grpc_websocket_proxy",
        importpath = "github.com/tmc/grpc-websocket-proxy",
        sum = "h1:LnC5Kc/wtumK+WB441p7ynQJzVuNRJiqddSIE3IlSEQ=",
        version = "v0.0.0-20190109142713-0ad062ec5ee5",
    )

    go_repository(
        name = "com_github_trailofbits_go_mutexasserts",
        importpath = "github.com/trailofbits/go-mutexasserts",
        sum = "h1:8LRP+2JK8piIUU16ZDgWDXwjJcuJNTtCzadjTZj8Jf0=",
        version = "v0.0.0-20200708152505-19999e7d3cef",
    )
    go_repository(
        name = "com_github_tyler_smith_go_bip39",
        importpath = "github.com/tyler-smith/go-bip39",
        sum = "h1:+t3w+KwLXO6154GNJY+qUtIxLTmFjfUmpguQT1OlOT8=",
        version = "v1.0.2",
    )

    go_repository(
        name = "com_github_uber_jaeger_client_go",
        importpath = "github.com/uber/jaeger-client-go",
        sum = "h1:IxcNZ7WRY1Y3G4poYlx24szfsn/3LvK9QHCq9oQw8+U=",
        version = "v2.25.0+incompatible",
    )
    go_repository(
        name = "com_github_ugorji_go_codec",
        importpath = "github.com/ugorji/go/codec",
        sum = "h1:3SVOIvH7Ae1KRYyQWRjXWJEA9sS/c/pjvH++55Gr648=",
        version = "v0.0.0-20181204163529-d75b2dcb6bc8",
    )

    go_repository(
        name = "com_github_urfave_cli",
        importpath = "github.com/urfave/cli",
        sum = "h1:+mkCCcOFKPnCmVYVcURKps1Xe+3zP90gSYGNfRkjoIY=",
        version = "v1.22.1",
    )
    go_repository(
        name = "com_github_urfave_cli_v2",
        importpath = "github.com/urfave/cli/v2",
        sum = "h1:qph92Y649prgesehzOrQjdWyxFOp/QVM+6imKHad91M=",
        version = "v2.3.0",
    )

    go_repository(
        name = "com_github_victoriametrics_fastcache",
        importpath = "github.com/VictoriaMetrics/fastcache",
        sum = "h1:4y6y0G8PRzszQUYIQHHssv/jgPHAb5qQuuDNdCbyAgw=",
        version = "v1.5.7",
    )
    go_repository(
        name = "com_github_vividcortex_gohistogram",
        importpath = "github.com/VividCortex/gohistogram",
        sum = "h1:6+hBz+qvs0JOrrNhhmR7lFxo5sINxBCGXrdtl/UvroE=",
        version = "v1.0.0",
    )

    go_repository(
        name = "com_github_wealdtech_go_bytesutil",
        importpath = "github.com/wealdtech/go-bytesutil",
        sum = "h1:ocEg3Ke2GkZ4vQw5lp46rmO+pfqCCTgq35gqOy8JKVc=",
        version = "v1.1.1",
    )

    go_repository(
        name = "com_github_wealdtech_go_eth2_types_v2",
        build_directives = [
            "gazelle:resolve go github.com/herumi/bls-eth-go-binary/bls @herumi_bls_eth_go_binary//:go_default_library",
        ],
        importpath = "github.com/wealdtech/go-eth2-types/v2",
        sum = "h1:tiA6T88M6XQIbrV5Zz53l1G5HtRERcxQfmET225V4Ls=",
        version = "v2.5.2",
    )
    go_repository(
        name = "com_github_wealdtech_go_eth2_util",
        importpath = "github.com/wealdtech/go-eth2-util",
        sum = "h1:2INPeOR35x5LdFFpSzyw954WzTD+DFyHe3yKlJnG5As=",
        version = "v1.6.3",
    )

    go_repository(
        name = "com_github_wealdtech_go_eth2_wallet_encryptor_keystorev4",
        importpath = "github.com/wealdtech/go-eth2-wallet-encryptor-keystorev4",
        sum = "h1:SxrDVSr+oXuT1x8kZt4uWqNCvv5xXEGV9zd7cuSrZS8=",
        version = "v1.1.3",
    )

    go_repository(
        name = "com_github_wealdtech_go_eth2_wallet_types_v2",
        importpath = "github.com/wealdtech/go-eth2-wallet-types/v2",
        sum = "h1:264/meVYWt1wFw6Mtn+xwkZkXjID42gNra4rycoiDXI=",
        version = "v2.8.2",
    )
    go_repository(
        name = "com_github_wercker_journalhook",
        importpath = "github.com/wercker/journalhook",
        sum = "h1:shC1HB1UogxN5Ech3Yqaaxj1X/P656PPCB4RbojIJqc=",
        version = "v0.0.0-20180428041537-5d0a5ae867b3",
    )

    go_repository(
        name = "com_github_whyrusleeping_go_keyspace",
        importpath = "github.com/whyrusleeping/go-keyspace",
        sum = "h1:EKhdznlJHPMoKr0XTrX+IlJs1LH3lyx2nfr1dOlZ79k=",
        version = "v0.0.0-20160322163242-5b898ac5add1",
    )
    go_repository(
        name = "com_github_whyrusleeping_go_logging",
        importpath = "github.com/whyrusleeping/go-logging",
        sum = "h1:fwpzlmT0kRC/Fmd0MdmGgJG/CXIZ6gFq46FQZjprUcc=",
        version = "v0.0.1",
    )

    go_repository(
        name = "com_github_whyrusleeping_mafmt",
        importpath = "github.com/whyrusleeping/mafmt",
        sum = "h1:TCghSl5kkwEE0j+sU/gudyhVMRlpBin8fMBBHg59EbA=",
        version = "v1.2.8",
    )
    go_repository(
        name = "com_github_whyrusleeping_mdns",
        importpath = "github.com/whyrusleeping/mdns",
        sum = "h1:Y1/FEOpaCpD21WxrmfeIYCFPuVPRCY2XZTWzTNHGw30=",
        version = "v0.0.0-20190826153040-b9b60ed33aa9",
    )

    go_repository(
        name = "com_github_whyrusleeping_multiaddr_filter",
        importpath = "github.com/whyrusleeping/multiaddr-filter",
        sum = "h1:E9S12nwJwEOXe2d6gT6qxdvqMnNq+VnSsKPgm2ZZNds=",
        version = "v0.0.0-20160516205228-e903e4adabd7",
    )
    go_repository(
        name = "com_github_whyrusleeping_timecache",
        importpath = "github.com/whyrusleeping/timecache",
        sum = "h1:lYbXeSvJi5zk5GLKVuid9TVjS9a0OmLIDKTfoZBL6Ow=",
        version = "v0.0.0-20160911033111-cfcb2f1abfee",
    )

    go_repository(
        name = "com_github_willf_bitset",
        importpath = "github.com/willf/bitset",
        sum = "h1:ekJIKh6+YbUIVt9DfNbkR5d6aFcFTLDRyJNAACURBg8=",
        version = "v1.1.3",
    )
    go_repository(
        name = "com_github_wsddn_go_ecdh",
        importpath = "github.com/wsddn/go-ecdh",
        sum = "h1:1cngl9mPEoITZG8s8cVcUy5CeIBYhEESkOB7m6Gmkrk=",
        version = "v0.0.0-20161211032359-48726bab9208",
    )

    go_repository(
        name = "com_github_x_cray_logrus_prefixed_formatter",
        importpath = "github.com/x-cray/logrus-prefixed-formatter",
        sum = "h1:00txxvfBM9muc0jiLIEAkAcIMJzfthRT6usrui8uGmg=",
        version = "v0.5.2",
    )
    go_repository(
        name = "com_github_xdg_scram",
        importpath = "github.com/xdg/scram",
        sum = "h1:u40Z8hqBAAQyv+vATcGgV0YCnDjqSL7/q/JyPhhJSPk=",
        version = "v0.0.0-20180814205039-7eeb5667e42c",
    )
    go_repository(
        name = "com_github_xdg_stringprep",
        importpath = "github.com/xdg/stringprep",
        sum = "h1:d9X0esnoa3dFsV0FG35rAT0RIhYFlPq7MiP+DW89La0=",
        version = "v1.0.0",
    )
    go_repository(
        name = "com_github_xiang90_probing",
        importpath = "github.com/xiang90/probing",
        sum = "h1:eY9dn8+vbi4tKz5Qo6v2eYzo7kUS51QINcR5jNpbZS8=",
        version = "v0.0.0-20190116061207-43a291ad63a2",
    )

    go_repository(
        name = "com_github_xlab_treeprint",
        importpath = "github.com/xlab/treeprint",
        sum = "h1:YdYsPAZ2pC6Tow/nPZOPQ96O3hm/ToAkGsPLzedXERk=",
        version = "v0.0.0-20180616005107-d6fb6747feb6",
    )
    go_repository(
        name = "com_github_xordataexchange_crypt",
        importpath = "github.com/xordataexchange/crypt",
        sum = "h1:ESFSdwYZvkeru3RtdrYueztKhOBCSAAzS4Gf+k0tEow=",
        version = "v0.0.3-0.20170626215501-b2862e3d0a77",
    )
    go_repository(
        name = "com_github_xtaci_kcp_go",
        importpath = "github.com/xtaci/kcp-go",
        sum = "h1:TN1uey3Raw0sTz0Fg8GkfM0uH3YwzhnZWQ1bABv5xAg=",
        version = "v5.4.20+incompatible",
    )
    go_repository(
        name = "com_github_xtaci_lossyconn",
        importpath = "github.com/xtaci/lossyconn",
        sum = "h1:J0GxkO96kL4WF+AIT3M4mfUVinOCPgf2uUWYFUzN0sM=",
        version = "v0.0.0-20190602105132-8df528c0c9ae",
    )
    go_repository(
        name = "com_github_yuin_goldmark",
        importpath = "github.com/yuin/goldmark",
        sum = "h1:ruQGxdhGHe7FWOJPT0mKs5+pD2Xs1Bm/kdGlHO04FmM=",
        version = "v1.2.1",
    )

    go_repository(
        name = "com_google_cloud_go",
        importpath = "cloud.google.com/go",
        sum = "h1:Dg9iHVQfrhq82rUNu9ZxUDrJLaxFUe/HlCVaLyRruq8=",
        version = "v0.65.0",
    )

    go_repository(
        name = "com_google_cloud_go_bigquery",
        importpath = "cloud.google.com/go/bigquery",
        sum = "h1:PQcPefKFdaIzjQFbiyOgAqyx8q5djaE7x9Sqe712DPA=",
        version = "v1.8.0",
    )
    go_repository(
        name = "com_google_cloud_go_bigtable",
        importpath = "cloud.google.com/go/bigtable",
        sum = "h1:F4cCmA4nuV84V5zYQ3MKY+M1Cw1avHDuf3S/LcZPA9c=",
        version = "v1.2.0",
    )
    go_repository(
        name = "com_google_cloud_go_datastore",
        importpath = "cloud.google.com/go/datastore",
        sum = "h1:/May9ojXjRkPBNVrq+oWLqmWCkr4OU5uRY29bu0mRyQ=",
        version = "v1.1.0",
    )
    go_repository(
        name = "com_google_cloud_go_pubsub",
        importpath = "cloud.google.com/go/pubsub",
        sum = "h1:ukjixP1wl0LpnZ6LWtZJ0mX5tBmjp1f8Sqer8Z2OMUU=",
        version = "v1.3.1",
    )
    go_repository(
        name = "com_google_cloud_go_storage",
        importpath = "cloud.google.com/go/storage",
        sum = "h1:STgFzyU5/8miMl0//zKh2aQeTyeaUH3WN9bSUiJ09bA=",
        version = "v1.10.0",
    )

    go_repository(
        name = "com_shuralyov_dmitri_gpu_mtl",
        importpath = "dmitri.shuralyov.com/gpu/mtl",
        sum = "h1:VpgP7xuJadIUuKccphEpTJnWhS2jkQyMt6Y7pJCD7fY=",
        version = "v0.0.0-20190408044501-666a987793e9",
    )
    go_repository(
        name = "com_sourcegraph_sourcegraph_appdash",
        importpath = "sourcegraph.com/sourcegraph/appdash",
        sum = "h1:ucqkfpjg9WzSUubAO62csmucvxl4/JeW3F4I4909XkM=",
        version = "v0.0.0-20190731080439-ebfcffb1b5c0",
    )

    # Note: go_repository is already wrapped with maybe!
    maybe(
        git_repository,
        name = "graknlabs_bazel_distribution",
        commit = "962f3a7e56942430c0ec120c24f9e9f2a9c2ce1a",
        remote = "https://github.com/graknlabs/bazel-distribution",
        shallow_since = "1569509514 +0300",
    )

    go_repository(
        name = "in_gopkg_alecthomas_kingpin_v2",
        importpath = "gopkg.in/alecthomas/kingpin.v2",
        sum = "h1:jMFz6MfLP0/4fUyZle81rXUoxOBFi19VUFKVDOQfozc=",
        version = "v2.2.6",
    )
    go_repository(
        name = "in_gopkg_bsm_ratelimit_v1",
        importpath = "gopkg.in/bsm/ratelimit.v1",
        sum = "h1:stTHdEoWg1pQ8riaP5ROrjS6zy6wewH/Q2iwnLCQUXY=",
        version = "v1.0.0-20160220154919-db14e161995a",
    )
    go_repository(
        name = "in_gopkg_check_v1",
        importpath = "gopkg.in/check.v1",
        sum = "h1:YR8cESwS4TdDjEe65xsg0ogRM/Nc3DYOhEAlW+xobZo=",
        version = "v1.0.0-20190902080502-41f04d3bba15",
    )
    go_repository(
        name = "in_gopkg_cheggaaa_pb_v1",
        importpath = "gopkg.in/cheggaaa/pb.v1",
        sum = "h1:Ev7yu1/f6+d+b3pi5vPdRPc6nNtP1umSfcWiEfRqv6I=",
        version = "v1.0.25",
    )

    go_repository(
        name = "in_gopkg_confluentinc_confluent_kafka_go_v1",
        importpath = "gopkg.in/confluentinc/confluent-kafka-go.v1",
        patch_args = ["-p1"],
        patches = ["@prysm//third_party:in_gopkg_confluentinc_confluent_kafka_go_v1.patch"],
        sum = "h1:JabkIV98VYFqYKHHzXtgGMFuRgFBNTNzBytbGByzrJI=",
        version = "v1.4.2",
    )
    go_repository(
        name = "in_gopkg_d4l3k_messagediff_v1",
        importpath = "gopkg.in/d4l3k/messagediff.v1",
        sum = "h1:70AthpjunwzUiarMHyED52mj9UwtAnE89l1Gmrt3EU0=",
        version = "v1.2.1",
    )
    go_repository(
        name = "in_gopkg_errgo_v2",
        importpath = "gopkg.in/errgo.v2",
        sum = "h1:0vLT13EuvQ0hNvakwLuFZ/jYrLp5F3kcWHXdRggjCE8=",
        version = "v2.1.0",
    )
    go_repository(
        name = "in_gopkg_fsnotify_v1",
        importpath = "gopkg.in/fsnotify.v1",
        sum = "h1:xOHLXZwVvI9hhs+cLKq5+I5onOuwQLhQwiu63xxlHs4=",
        version = "v1.4.7",
    )
    go_repository(
        name = "in_gopkg_gcfg_v1",
        importpath = "gopkg.in/gcfg.v1",
        sum = "h1:m8OOJ4ccYHnx2f4gQwpno8nAX5OGOh7RLaaz0pj3Ogs=",
        version = "v1.2.3",
    )

    go_repository(
        name = "in_gopkg_inf_v0",
        importpath = "gopkg.in/inf.v0",
        sum = "h1:73M5CoZyi3ZLMOyDlQh031Cx6N9NDJ2Vvfl76EDAgDc=",
        version = "v0.9.1",
    )
    go_repository(
        name = "in_gopkg_jcmturner_aescts_v1",
        importpath = "gopkg.in/jcmturner/aescts.v1",
        sum = "h1:cVVZBK2b1zY26haWB4vbBiZrfFQnfbTVrE3xZq6hrEw=",
        version = "v1.0.1",
    )
    go_repository(
        name = "in_gopkg_jcmturner_dnsutils_v1",
        importpath = "gopkg.in/jcmturner/dnsutils.v1",
        sum = "h1:cIuC1OLRGZrld+16ZJvvZxVJeKPsvd5eUIvxfoN5hSM=",
        version = "v1.0.1",
    )
    go_repository(
        name = "in_gopkg_jcmturner_goidentity_v3",
        importpath = "gopkg.in/jcmturner/goidentity.v3",
        sum = "h1:1duIyWiTaYvVx3YX2CYtpJbUFd7/UuPYCfgXtQ3VTbI=",
        version = "v3.0.0",
    )
    go_repository(
        name = "in_gopkg_jcmturner_gokrb5_v7",
        importpath = "gopkg.in/jcmturner/gokrb5.v7",
        sum = "h1:a9tsXlIDD9SKxotJMK3niV7rPZAJeX2aD/0yg3qlIrg=",
        version = "v7.5.0",
    )
    go_repository(
        name = "in_gopkg_jcmturner_rpc_v1",
        importpath = "gopkg.in/jcmturner/rpc.v1",
        sum = "h1:QHIUxTX1ISuAv9dD2wJ9HWQVuWDX/Zc0PfeC2tjc4rU=",
        version = "v1.1.0",
    )

    go_repository(
        name = "in_gopkg_natefinch_npipe_v2",
        importpath = "gopkg.in/natefinch/npipe.v2",
        sum = "h1:+JknDZhAj8YMt7GC73Ei8pv4MzjDUNPHgQWJdtMAaDU=",
        version = "v2.0.0-20160621034901-c1b8fa8bdcce",
    )
    go_repository(
        name = "in_gopkg_olebedev_go_duktape_v3",
        importpath = "gopkg.in/olebedev/go-duktape.v3",
        sum = "h1:a6cXbcDDUkSBlpnkWV1bJ+vv3mOgQEltEJ2rPxroVu0=",
        version = "v3.0.0-20200619000410-60c24ae608a6",
    )
    go_repository(
        name = "in_gopkg_redis_v4",
        importpath = "gopkg.in/redis.v4",
        sum = "h1:y3XbwQAiHwgNLUng56mgWYK39vsPqo8sT84XTEcxjr0=",
        version = "v4.2.4",
    )
    go_repository(
        name = "in_gopkg_resty_v1",
        importpath = "gopkg.in/resty.v1",
        sum = "h1:CuXP0Pjfw9rOuY6EP+UvtNvt5DSqHpIxILZKT/quCZI=",
        version = "v1.12.0",
    )

    go_repository(
        name = "in_gopkg_src_d_go_cli_v0",
        importpath = "gopkg.in/src-d/go-cli.v0",
        sum = "h1:mXa4inJUuWOoA4uEROxtJ3VMELMlVkIxIfcR0HBekAM=",
        version = "v0.0.0-20181105080154-d492247bbc0d",
    )
    go_repository(
        name = "in_gopkg_src_d_go_log_v1",
        importpath = "gopkg.in/src-d/go-log.v1",
        sum = "h1:heWvX7J6qbGWbeFS/aRmiy1eYaT+QMV6wNvHDyMjQV4=",
        version = "v1.0.1",
    )
    go_repository(
        name = "in_gopkg_tomb_v1",
        importpath = "gopkg.in/tomb.v1",
        sum = "h1:uRGJdciOHaEIrze2W8Q3AKkepLTh2hOroT7a+7czfdQ=",
        version = "v1.0.0-20141024135613-dd632973f1e7",
    )

    go_repository(
        name = "in_gopkg_urfave_cli_v1",
        importpath = "gopkg.in/urfave/cli.v1",
        sum = "h1:NdAVW6RYxDif9DhDHaAortIu956m2c0v+09AZBPTbE0=",
        version = "v1.20.0",
    )
    go_repository(
        name = "in_gopkg_warnings_v0",
        importpath = "gopkg.in/warnings.v0",
        sum = "h1:wFXVbFY8DY5/xOe1ECiWdKCzZlxgshcYVNkBHstARME=",
        version = "v0.1.2",
    )

    go_repository(
        name = "in_gopkg_yaml_v2",
        importpath = "gopkg.in/yaml.v2",
        sum = "h1:D8xgwECY7CYvx+Y2n4sBz93Jn9JRvxdiyyo8CTfuKaY=",
        version = "v2.4.0",
    )

    go_repository(
        name = "in_gopkg_yaml_v3",
        importpath = "gopkg.in/yaml.v3",
        sum = "h1:dUUwHk2QECo/6vqA44rthZ8ie2QXMNeKRTHCNY2nXvo=",
        version = "v3.0.0-20200313102051-9f266ea9e77c",
    )
    go_repository(
        name = "io_etcd_go_bbolt",
        importpath = "go.etcd.io/bbolt",
        sum = "h1:XAzx9gjCb0Rxj7EoqcClPD1d5ZBxZJk0jbuoPHenBt0=",
        version = "v1.3.5",
    )
    go_repository(
        name = "io_etcd_go_etcd",
        importpath = "go.etcd.io/etcd",
        sum = "h1:VcrIfasaLFkyjk6KNlXQSzO+B0fZcnECiDrKJsfxka0=",
        version = "v0.0.0-20191023171146-3cf2f69b5738",
    )

    go_repository(
        name = "io_k8s_api",
        build_file_proto_mode = "disable_global",
        importpath = "k8s.io/api",
        sum = "h1:2AJaUQdgUZLoDZHrun21PW2Nx9+ll6cUzvn3IKhSIn0=",
        version = "v0.18.3",
    )
    go_repository(
        name = "io_k8s_apimachinery",
        build_file_proto_mode = "disable_global",
        importpath = "k8s.io/apimachinery",
        sum = "h1:pOGcbVAhxADgUYnjS08EFXs9QMl8qaH5U4fr5LGUrSk=",
        version = "v0.18.3",
    )
    go_repository(
        name = "io_k8s_client_go",
        build_extra_args = ["-exclude=vendor"],
        build_naming_convention = "go_default_library",
        importpath = "k8s.io/client-go",
        sum = "h1:QaJzz92tsN67oorwzmoB0a9r9ZVHuD5ryjbCKP0U22k=",
        version = "v0.18.3",
    )
    go_repository(
        name = "io_k8s_gengo",
        importpath = "k8s.io/gengo",
        sum = "h1:4s3/R4+OYYYUKptXPhZKjQ04WJ6EhQQVFdjOFvCazDk=",
        version = "v0.0.0-20190128074634-0689ccc1d7d6",
    )

    go_repository(
        name = "io_k8s_klog",
        importpath = "k8s.io/klog",
        sum = "h1:Pt+yjF5aB1xDSVbau4VsWe+dQNzA0qv1LlXdC2dF6Q8=",
        version = "v1.0.0",
    )
    go_repository(
        name = "io_k8s_klog_v2",
        importpath = "k8s.io/klog/v2",
        sum = "h1:WmkrnW7fdrm0/DMClc+HIxtftvxVIPAhlVwMQo5yLco=",
        version = "v2.3.0",
    )
    go_repository(
        name = "io_k8s_kube_openapi",
        importpath = "k8s.io/kube-openapi",
        sum = "h1:Oh3Mzx5pJ+yIumsAD0MOECPVeXsVot0UkiaCGVyfGQY=",
        version = "v0.0.0-20200410145947-61e04a5be9a6",
    )

    go_repository(
        name = "io_k8s_sigs_structured_merge_diff_v3",
        importpath = "sigs.k8s.io/structured-merge-diff/v3",
        sum = "h1:dOmIZBMfhcHS09XZkMyUgkq5trg3/jRyJYFZUiaOp8E=",
        version = "v3.0.0",
    )

    go_repository(
        name = "io_k8s_sigs_yaml",
        importpath = "sigs.k8s.io/yaml",
        sum = "h1:kr/MCeFWJWTwyaHoR9c8EjH9OumOmoF9YGiZd7lFm/Q=",
        version = "v1.2.0",
    )
    go_repository(
        name = "io_k8s_utils",
        importpath = "k8s.io/utils",
        sum = "h1:ZtTUW5+ZWaoqjR3zOpRa7oFJ5d4aA22l4me/xArfOIc=",
        version = "v0.0.0-20200520001619-278ece378a50",
    )
    go_repository(
        name = "io_opencensus_go",
        importpath = "go.opencensus.io",
        sum = "h1:dntmOdLpSpHlVqbW5Eay97DelsZHe+55D+xC6i0dDS0=",
        version = "v0.22.5",
    )
    go_repository(
        name = "io_opencensus_go_contrib_exporter_jaeger",
        importpath = "contrib.go.opencensus.io/exporter/jaeger",
        sum = "h1:yGBYzYMewVL0yO9qqJv3Z5+IRhPdU7e9o/2oKpX4YvI=",
        version = "v0.2.1",
    )

    go_repository(
        name = "io_rsc_binaryregexp",
        importpath = "rsc.io/binaryregexp",
        sum = "h1:HfqmD5MEmC0zvwBuF187nq9mdnXjXsSivRiXN7SmRkE=",
        version = "v0.2.0",
    )
    go_repository(
        name = "io_rsc_pdf",
        importpath = "rsc.io/pdf",
        sum = "h1:k1MczvYDUvJBe93bYd7wrZLLUEcLZAuF824/I4e5Xr4=",
        version = "v0.1.1",
    )
    go_repository(
        name = "io_rsc_quote_v3",
        importpath = "rsc.io/quote/v3",
        sum = "h1:9JKUTTIUgS6kzR9mK1YuGKv6Nl+DijDNIc0ghT58FaY=",
        version = "v3.1.0",
    )
    go_repository(
        name = "io_rsc_sampler",
        importpath = "rsc.io/sampler",
        sum = "h1:7uVkIFmeBqHfdjD+gZwtXXI+RODJ2Wc4O7MPEh/QiW4=",
        version = "v1.3.0",
    )

    go_repository(
        name = "org_collectd",
        importpath = "collectd.org",
        sum = "h1:iNBHGw1VvPJxH2B6RiFWFZ+vsjo1lCdRszBeOuwGi00=",
        version = "v0.3.0",
    )

    go_repository(
        name = "org_golang_google_api",
        importpath = "google.golang.org/api",
        sum = "h1:k40adF3uR+6x/+hO5Dh4ZFUqFp67vxvbpafFiJxl10A=",
        version = "v0.34.0",
    )
    go_repository(
        name = "org_golang_google_appengine",
        importpath = "google.golang.org/appengine",
        sum = "h1:FZR1q0exgwxzPzp/aF+VccGrSfxfPpkBqjIIEq3ru6c=",
        version = "v1.6.7",
    )
    go_repository(
        name = "org_golang_google_genproto",
        importpath = "google.golang.org/genproto",
        sum = "h1:d4k3uIU763E31Rk4UZPA47oOoBymMsDImV3U4mGhX9E=",
        version = "v0.0.0-20201026171402-d4b8fe4fd877",
    )

    go_repository(
        name = "org_golang_google_grpc",
        build_file_proto_mode = "disable",
        importpath = "google.golang.org/grpc",
        sum = "h1:o1bcQ6imQMIOpdrO3SWf2z5RV72WbDwdXuK0MDlc8As=",
        version = "v1.36.0",
    )
    go_repository(
        name = "org_golang_google_protobuf",
        importpath = "google.golang.org/protobuf",
        sum = "h1:Ejskq+SyPohKW+1uil0JJMtmHCgJPJ/qWTxr8qp+R4c=",
        version = "v1.25.0",
    )

    go_repository(
        name = "org_golang_x_crypto",
        importpath = "golang.org/x/crypto",
        sum = "h1:DN0cp81fZ3njFcrLCytUHRSUkqBjfTo4Tx9RJTWs0EY=",
        version = "v0.0.0-20201221181555-eec23a3978ad",
    )
    go_repository(
        name = "org_golang_x_exp",
        importpath = "golang.org/x/exp",
        sum = "h1:rMqLP+9XLy+LdbCXHjJHAmTfXCr93W7oruWA6Hq1Alc=",
        version = "v0.0.0-20200513190911-00229845015e",
    )
    go_repository(
        name = "org_golang_x_image",
        importpath = "golang.org/x/image",
        sum = "h1:+qEpEAPhDZ1o0x3tHzZTQDArnOixOzGD9HUJfcg0mb4=",
        version = "v0.0.0-20190802002840-cff245a6509b",
    )

    go_repository(
        name = "org_golang_x_lint",
        importpath = "golang.org/x/lint",
        sum = "h1:Wh+f8QHJXR411sJR8/vRBTZ7YapZaRvUcLFFJhusH0k=",
        version = "v0.0.0-20200302205851-738671d3881b",
    )
    go_repository(
        name = "org_golang_x_mobile",
        importpath = "golang.org/x/mobile",
        sum = "h1:4+4C/Iv2U4fMZBiMCc98MG1In4gJY5YRhtpDNeDeHWs=",
        version = "v0.0.0-20190719004257-d2bd2a29d028",
    )

    go_repository(
        name = "org_golang_x_mod",
        importpath = "golang.org/x/mod",
        sum = "h1:RM4zey1++hCTbCVQfnWeKs9/IEsaBLA8vTkd0WVtmH4=",
        version = "v0.3.0",
    )

    go_repository(
        name = "org_golang_x_net",
        importpath = "golang.org/x/net",
        sum = "h1:1aflnvSoWWLI2k/dMUAl5lvU1YO4Mb4hz0gh+1rjcxU=",
        version = "v0.0.0-20210220033124-5f55cee0dc0d",
    )
    go_repository(
        name = "org_golang_x_oauth2",
        importpath = "golang.org/x/oauth2",
        sum = "h1:ld7aEMNHoBnnDAX15v1T6z31v8HwR2A9FYOuAhWqkwc=",
        version = "v0.0.0-20200902213428-5d25da1a8d43",
    )

    go_repository(
        name = "org_golang_x_sync",
        importpath = "golang.org/x/sync",
        sum = "h1:SQFwaSi55rU7vdNs9Yr0Z324VNlrF+0wMqRXT4St8ck=",
        version = "v0.0.0-20201020160332-67f06af15bc9",
    )
    go_repository(
        name = "org_golang_x_sys",
        importpath = "golang.org/x/sys",
        sum = "h1:VwygUrnw9jn88c4u8GD3rZQbqrP/tgas88tPUbBxQrk=",
        version = "v0.0.0-20210124154548-22da62e12c0c",
    )
    go_repository(
        name = "org_golang_x_term",
        importpath = "golang.org/x/term",
        sum = "h1:v+OssWQX+hTHEmOBgwxdZxK4zHq3yOs8F9J7mk0PY8E=",
        version = "v0.0.0-20201126162022-7de9c90e9dd1",
    )

    go_repository(
        name = "org_golang_x_text",
        importpath = "golang.org/x/text",
        sum = "h1:i6eZZ+zk0SOf0xgBpEpPD18qWcJda6q1sxt3S0kzyUQ=",
        version = "v0.3.5",
    )
    go_repository(
        name = "org_golang_x_time",
        importpath = "golang.org/x/time",
        sum = "h1:Hir2P/De0WpUhtrKGGjvSb2YxUgyZ7EFOSLIcSSpiwE=",
        version = "v0.0.0-20201208040808-7e3f01d25324",
    )
    go_repository(
        name = "org_golang_x_tools",
        importpath = "golang.org/x/tools",
        sum = "h1:CB3a9Nez8M13wwlr/E2YtwoU+qYHKfC+JrDa45RXXoQ=",
        version = "v0.0.0-20210106214847-113979e3529a",
    )

    go_repository(
        name = "org_golang_x_xerrors",
        importpath = "golang.org/x/xerrors",
        sum = "h1:go1bK/D/BFZV2I8cIQd1NKEZ+0owSTG1fDTci4IqFcE=",
        version = "v0.0.0-20200804184101-5ec99f83aff1",
    )

    go_repository(
        name = "org_gonum_v1_gonum",
        importpath = "gonum.org/v1/gonum",
        sum = "h1:DJy6UzXbahnGUf1ujUNkh/NEtK14qMo2nvlBPs4U5yw=",
        version = "v0.6.0",
    )
    go_repository(
        name = "org_gonum_v1_netlib",
        importpath = "gonum.org/v1/netlib",
        sum = "h1:OE9mWmgKkjJyEmDAAtGMPjXu+YNeGvK9VTSHY6+Qihc=",
        version = "v0.0.0-20190313105609-8cb42192e0e0",
    )
    go_repository(
        name = "org_gonum_v1_plot",
        importpath = "gonum.org/v1/plot",
        sum = "h1:Qh4dB5D/WpoUUp3lSod7qgoyEHbDGPUWjIbnqdqqe1k=",
        version = "v0.0.0-20190515093506-e2840ee46a6b",
    )
    go_repository(
        name = "org_uber_go_atomic",
        importpath = "go.uber.org/atomic",
        sum = "h1:ADUqmZGgLDDfbSL9ZmPxKTybcoEYHgpYfELNoN+7hsw=",
        version = "v1.7.0",
    )

    go_repository(
        name = "org_uber_go_automaxprocs",
        build_directives = [
            # Do not use this library directly.
            # Rather, load maxprocs from github.com/prysmaticlabs/shared/maxprocs.
            "gazelle:go_visibility @prysm//shared/maxprocs:__pkg__",
        ],
        importpath = "go.uber.org/automaxprocs",
        sum = "h1:II28aZoGdaglS5vVNnspf28lnZpXScxtIozx1lAjdb0=",
        version = "v1.3.0",
    )
    go_repository(
        name = "org_uber_go_goleak",
        importpath = "go.uber.org/goleak",
        sum = "h1:qsup4IcBdlmsnGfqyLl4Ntn3C2XCCuKAE7DwHpScyUo=",
        version = "v1.0.0",
    )
    go_repository(
        name = "org_uber_go_multierr",
        importpath = "go.uber.org/multierr",
        sum = "h1:y6IPFStTAIT5Ytl7/XYmHvzXQ7S3g/IeZW9hyZ5thw4=",
        version = "v1.6.0",
    )
    go_repository(
        name = "org_uber_go_tools",
        importpath = "go.uber.org/tools",
        sum = "h1:0mgffUl7nfd+FpvXMVz4IDEaUSmT1ysygQC7qYo7sG4=",
        version = "v0.0.0-20190618225709-2cfd321de3ee",
    )
    go_repository(
        name = "org_uber_go_zap",
        importpath = "go.uber.org/zap",
        sum = "h1:uFRZXykJGK9lLY4HtgSw44DnIcAM+kRBP7x5m+NpAOM=",
        version = "v1.16.0",
    )
    go_repository(
        name = "tools_gotest",
        importpath = "gotest.tools",
        sum = "h1:VsBPFP1AI068pPrMxtb/S8Zkgf9xEmTLJjfM+P5UIEo=",
        version = "v2.2.0+incompatible",
    )
    go_repository(
        name = "com_github_aws_aws_sdk_go_v2_config",
        importpath = "github.com/aws/aws-sdk-go-v2/config",
        sum = "h1:ZAoq32boMzcaTW9bcUacBswAmHTbvlvDJICgHFZuECo=",
        version = "v1.1.1",
    )
    go_repository(
        name = "com_github_aws_aws_sdk_go_v2_credentials",
        importpath = "github.com/aws/aws-sdk-go-v2/credentials",
        sum = "h1:NbvWIM1Mx6sNPTxowHgS2ewXCRp+NGTzUYb/96FZJbY=",
        version = "v1.1.1",
    )
    go_repository(
        name = "com_github_aws_aws_sdk_go_v2_feature_ec2_imds",
        importpath = "github.com/aws/aws-sdk-go-v2/feature/ec2/imds",
        sum = "h1:EtEU7WRaWliitZh2nmuxEXrN0Cb8EgPUFGIoTMeqbzI=",
        version = "v1.0.2",
    )
    go_repository(
        name = "com_github_aws_aws_sdk_go_v2_service_internal_presigned_url",
        importpath = "github.com/aws/aws-sdk-go-v2/service/internal/presigned-url",
        sum = "h1:4AH9fFjUlVktQMznF+YN33aWNXaR4VgDXyP28qokJC0=",
        version = "v1.0.2",
    )
    go_repository(
        name = "com_github_aws_aws_sdk_go_v2_service_route53",
        importpath = "github.com/aws/aws-sdk-go-v2/service/route53",
        sum = "h1:cKr6St+CtC3/dl/rEBJvlk7A/IN5D5F02GNkGzfbtVU=",
        version = "v1.1.1",
    )
    go_repository(
        name = "com_github_aws_aws_sdk_go_v2_service_sso",
        importpath = "github.com/aws/aws-sdk-go-v2/service/sso",
        sum = "h1:37QubsarExl5ZuCBlnRP+7l1tNwZPBSTqpTBrPH98RU=",
        version = "v1.1.1",
    )
    go_repository(
        name = "com_github_aws_aws_sdk_go_v2_service_sts",
        importpath = "github.com/aws/aws-sdk-go-v2/service/sts",
        sum = "h1:TJoIfnIFubCX0ACVeJ0w46HEH5MwjwYN4iFhuYIhfIY=",
        version = "v1.1.1",
    )
    go_repository(
        name = "com_github_aws_smithy_go",
        importpath = "github.com/aws/smithy-go",
        sum = "h1:D6CSsM3gdxaGaqXnPgOBCeL6Mophqzu7KJOu7zW78sU=",
        version = "v1.1.0",
    )
    go_repository(
        name = "com_github_bketelsen_crypt",
        importpath = "github.com/bketelsen/crypt",
        sum = "h1:+0HFd5KSZ/mm3JmhmrDukiId5iR6w4+BdFtfSy4yWIc=",
        version = "v0.0.3-0.20200106085610-5cbc8cc4026c",
    )
    go_repository(
        name = "com_github_consensys_bavard",
        importpath = "github.com/consensys/bavard",
        sum = "h1:Ulx+x6FcZnw25LXxuohvLeu7B1xGQIGrOy12Z+QCAjU=",
        version = "v0.1.8-0.20210105233146-c16790d2aa8b",
    )
    go_repository(
        name = "com_github_consensys_goff",
        importpath = "github.com/consensys/goff",
        sum = "h1:eatQPk1I/aVec+F5qs47id17bWZsQFIjxu7C9MsrIHY=",
        version = "v0.3.10",
    )
    go_repository(
        name = "com_github_consensys_gurvy",
        importpath = "github.com/consensys/gurvy",
        sum = "h1:H2hvjvT2OFMgdMn5ZbhXqHt+F8DJ2clZW7Vmc0kFFxc=",
        version = "v0.3.8",
    )
    go_repository(
        name = "com_github_coreos_bbolt",
        importpath = "github.com/coreos/bbolt",
        sum = "h1:wZwiHHUieZCquLkDL0B8UhzreNWsPHooDAG3q34zk0s=",
        version = "v1.3.2",
    )
    go_repository(
        name = "com_github_gofrs_uuid",
        importpath = "github.com/gofrs/uuid",
        sum = "h1:8K4tyRfvU1CYPgJsveYFQMhpFd/wXNM7iK6rR7UHz84=",
        version = "v3.3.0+incompatible",
    )
    go_repository(
        name = "com_github_holiman_bloomfilter_v2",
        importpath = "github.com/holiman/bloomfilter/v2",
        sum = "h1:73e0e/V0tCydx14a0SCYS/EWCxgwLZ18CZcZKVu0fao=",
        version = "v2.0.3",
    )
    go_repository(
        name = "com_github_jedisct1_go_minisign",
        importpath = "github.com/jedisct1/go-minisign",
        sum = "h1:UvSe12bq+Uj2hWd8aOlwPmoZ+CITRFrdit+sDGfAg8U=",
        version = "v0.0.0-20190909160543-45766022959e",
    )
    go_repository(
        name = "com_github_jmespath_go_jmespath_internal_testify",
        importpath = "github.com/jmespath/go-jmespath/internal/testify",
        sum = "h1:shLQSRRSCCPj3f2gpwzGwWFoC7ycTf1rcQZHOlsJ6N8=",
        version = "v1.5.1",
    )
    go_repository(
        name = "com_github_kilic_bls12_381",
        importpath = "github.com/kilic/bls12-381",
        sum = "h1:eZB80d/IKkIPjCTLUBT6+Imzn2zLpXtJFzY986jlHV4=",
        version = "v0.0.0-20201226121925-69dacb279461",
    )
    go_repository(
        name = "com_github_leanovate_gopter",
        importpath = "github.com/leanovate/gopter",
        sum = "h1:fQjYxZaynp97ozCzfOyOuAGOU4aU/z37zf/tOujFk7c=",
        version = "v0.2.9",
    )
    go_repository(
        name = "com_github_subosito_gotenv",
        importpath = "github.com/subosito/gotenv",
        sum = "h1:Slr1R9HxAlEKefgq5jn9U+DnETlIUa6HfgEzj0g5d7s=",
        version = "v1.2.0",
    )
    go_repository(
        name = "com_google_cloud_go_firestore",
        importpath = "cloud.google.com/go/firestore",
        sum = "h1:9x7Bx0A9R5/M9jibeJeZWqjeVEIxYW9fZYqB9a70/bY=",
        version = "v1.1.0",
    )
    go_repository(
        name = "in_gopkg_ini_v1",
        importpath = "gopkg.in/ini.v1",
        sum = "h1:AQvPpx3LzTDM0AjnIRlVFwFFGC+npRopjZxLJj6gdno=",
        version = "v1.51.0",
    )<|MERGE_RESOLUTION|>--- conflicted
+++ resolved
@@ -698,11 +698,7 @@
     # Note: The keep directives help gazelle leave this alone.
     go_repository(
         name = "com_github_ethereum_go_ethereum",
-<<<<<<< HEAD
-        commit = "a7522982fb2a9f60ddb08f28d42029c3d23267a2",  # keep
-=======
         commit = "eb5298e4ddaf10588748242bef870fb3a4fe496e",  # keep
->>>>>>> f3ad654b
         importpath = "github.com/ethereum/go-ethereum",  # keep
         # Note: go-ethereum is not bazel-friendly with regards to cgo. We have a
         # a fork that has resolved these issues by disabling HID/USB support and
