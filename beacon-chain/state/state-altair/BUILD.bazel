--- conflicted
+++ resolved
@@ -43,11 +43,6 @@
         "@com_github_dgraph_io_ristretto//:go_default_library",
         "@com_github_pkg_errors//:go_default_library",
         "@com_github_prysmaticlabs_eth2_types//:go_default_library",
-<<<<<<< HEAD
-        "@com_github_prysmaticlabs_ethereumapis//eth/v1:go_default_library",
-        "@com_github_prysmaticlabs_ethereumapis//eth/v1alpha1:go_default_library",
-=======
->>>>>>> c156c1fb
         "@com_github_prysmaticlabs_go_bitfield//:go_default_library",
         "@io_opencensus_go//trace:go_default_library",
         "@org_golang_google_protobuf//proto:go_default_library",
