--- conflicted
+++ resolved
@@ -102,21 +102,21 @@
 	DomainContributionAndProof        [4]byte `yaml:"DOMAIN_CONTRIBUTION_AND_PROOF" spec:"true"`         // DomainAggregateAndProof defines the BLS signature domain for contribution and proof.
 
 	// Prysm constants.
-	GweiPerEth                uint64        // GweiPerEth is the amount of gwei corresponding to 1 eth.
-	BLSSecretKeyLength        int           // BLSSecretKeyLength defines the expected length of BLS secret keys in bytes.
-	BLSPubkeyLength           int           // BLSPubkeyLength defines the expected length of BLS public keys in bytes.
-	BLSSignatureLength        int           // BLSSignatureLength defines the expected length of BLS signatures in bytes.
-	DefaultBufferSize         int           // DefaultBufferSize for channels across the Prysm repository.
-	ValidatorPrivkeyFileName  string        // ValidatorPrivKeyFileName specifies the string name of a validator private key file.
-	WithdrawalPrivkeyFileName string        // WithdrawalPrivKeyFileName specifies the string name of a withdrawal private key file.
-	RPCSyncCheck              time.Duration // Number of seconds to query the sync service, to find out if the node is synced or not.
-	EmptySignature            [96]byte      // EmptySignature is used to represent a zeroed out BLS Signature.
-	DefaultPageSize           int           // DefaultPageSize defines the default page size for RPC server request.
-	MaxPeersToSync            int           // MaxPeersToSync describes the limit for number of peers in round robin sync.
-	SlotsPerArchivedPoint     types.Slot    // SlotsPerArchivedPoint defines the number of slots per one archived point.
-	GenesisCountdownInterval  time.Duration // How often to log the countdown until the genesis time is reached.
-	BeaconStateFieldCount     int           // BeaconStateFieldCount defines how many fields are in beacon state.
-	BeaconStateV1FieldCount   int           // BeaconStateV1FieldCount defines how many fields are in beacon state hard fork 1.
+	GweiPerEth                  uint64        // GweiPerEth is the amount of gwei corresponding to 1 eth.
+	BLSSecretKeyLength          int           // BLSSecretKeyLength defines the expected length of BLS secret keys in bytes.
+	BLSPubkeyLength             int           // BLSPubkeyLength defines the expected length of BLS public keys in bytes.
+	BLSSignatureLength          int           // BLSSignatureLength defines the expected length of BLS signatures in bytes.
+	DefaultBufferSize           int           // DefaultBufferSize for channels across the Prysm repository.
+	ValidatorPrivkeyFileName    string        // ValidatorPrivKeyFileName specifies the string name of a validator private key file.
+	WithdrawalPrivkeyFileName   string        // WithdrawalPrivKeyFileName specifies the string name of a withdrawal private key file.
+	RPCSyncCheck                time.Duration // Number of seconds to query the sync service, to find out if the node is synced or not.
+	EmptySignature              [96]byte      // EmptySignature is used to represent a zeroed out BLS Signature.
+	DefaultPageSize             int           // DefaultPageSize defines the default page size for RPC server request.
+	MaxPeersToSync              int           // MaxPeersToSync describes the limit for number of peers in round robin sync.
+	SlotsPerArchivedPoint       types.Slot    // SlotsPerArchivedPoint defines the number of slots per one archived point.
+	GenesisCountdownInterval    time.Duration // How often to log the countdown until the genesis time is reached.
+	BeaconStateFieldCount       int           // BeaconStateFieldCount defines how many fields are in beacon state.
+	BeaconStateAltairFieldCount int           // BeaconStateAltairFieldCount defines how many fields are in beacon state hard fork 1.
 
 	// Slasher constants.
 	WeakSubjectivityPeriod    types.Epoch // WeakSubjectivityPeriod defines the time period expressed in number of epochs were proof of stake network should validate block headers and attestations for slashable events.
@@ -134,11 +134,6 @@
 	// Weak subjectivity values.
 	SafetyDecay uint64 // SafetyDecay is defined as the loss in the 1/3 consensus safety margin of the casper FFG mechanism.
 
-<<<<<<< HEAD
-	// Light client values.
-	SyncCommitteeSize          uint64 `yaml:"SYNC_COMMITTEE_SIZE"`                   // SyncCommitteeSize defines the size of a sync committee.
-	SyncCommitteeAggregateSize uint64 `yaml:"SYNC_COMMITTEE_PUBKEY_AGGREGATES_SIZE"` // SyncCommitteeAggregateSize defines the size of sync committee aggregate.
-=======
 	// New values introduced in Altair hard fork 1.
 	// Participation flag indices.
 	TimelyHeadFlagIndex   int `yaml:"TIMELY_HEAD_FLAG_INDEX" spec:"true"`   // TimelyHeadFlagIndex for participation bits.
@@ -167,5 +162,4 @@
 	InactivityPenaltyQuotientAltair      uint64 `yaml:"INACTIVITY_PENALTY_QUOTIENT_ALTAIR" spec:"true"`      // InactivityPenaltyQuotientAltair for penalties during inactivity.
 	MinSlashingPenaltyQuotientAltair     uint64 `yaml:"MIN_SLASHING_PENALTY_QUOTIENT_ALTAIR" spec:"true"`    // MinSlashingPenaltyQuotientAltair for slashing penalties.
 	ProportionalSlashingMultiplierAltair uint64 `yaml:"PROPORTIONAL_SLASHING_MULTIPLIER_ALTAIR" spec:"true"` // ProportionalSlashingMultiplierAltair for slashing penalties multiplier.
->>>>>>> 0d45eeac
 }