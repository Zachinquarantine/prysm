--- conflicted
+++ resolved
@@ -69,7 +69,6 @@
 
 // Config options for the service.
 type Config struct {
-<<<<<<< HEAD
 	BeaconBlockBuf          int
 	ChainStartFetcher       powchain.ChainStartFetcher
 	BeaconDB                db.HeadAccessDatabase
@@ -84,24 +83,7 @@
 	OpsService              *attestations.Service
 	StateGen                *stategen.State
 	WeakSubjectivityCheckpt *ethpb.Checkpoint
-=======
-	BeaconBlockBuf      int
-	ChainStartFetcher   powchain.ChainStartFetcher
-	ApplicationExecutor powchain.ApplicationDataExecutor
-	BeaconDB            db.HeadAccessDatabase
-	DepositCache        *depositcache.DepositCache
-	AttPool             attestations.Pool
-	ExitPool            voluntaryexits.PoolManager
-	SlashingPool        slashings.PoolManager
-	P2p                 p2p.Broadcaster
-	MaxRoutines         int
-	StateNotifier       statefeed.Notifier
-	ForkChoiceStore     f.ForkChoicer
-	OpsService          *attestations.Service
-	StateGen            *stategen.State
-	WspBlockRoot        []byte
-	WspEpoch            types.Epoch
->>>>>>> 91334408
+	ApplicationExecutor     powchain.ApplicationDataExecutor
 }
 
 // NewService instantiates a new block service instance that will
