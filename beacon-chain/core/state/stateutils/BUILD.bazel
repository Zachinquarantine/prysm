--- conflicted
+++ resolved
@@ -21,12 +21,9 @@
     size = "small",
     srcs = ["validator_index_map_test.go"],
     deps = [
-<<<<<<< HEAD
         "//beacon-chain/state/stateV0:go_default_library",
-=======
         ":go_default_library",
         "//beacon-chain/state:go_default_library",
->>>>>>> 6a32b18c
         "//proto/beacon/p2p/v1:go_default_library",
         "//shared/bytesutil:go_default_library",
         "//shared/testutil/assert:go_default_library",
