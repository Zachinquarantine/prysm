--- conflicted
+++ resolved
@@ -27,19 +27,11 @@
         "//proto/beacon/p2p/v1:go_default_library",
         "//proto/eth/v1:go_default_library",
         "//proto/eth/v1alpha1:go_default_library",
-<<<<<<< HEAD
-=======
         "//proto/eth/v1alpha1/wrapper:go_default_library",
->>>>>>> 5be1ccd3
         "//proto/prysm/v2:go_default_library",
         "//shared/bls:go_default_library",
         "//shared/bytesutil:go_default_library",
         "//shared/hashutil:go_default_library",
-<<<<<<< HEAD
-        "//shared/interfaces:go_default_library",
-        "//shared/interfaces/version:go_default_library",
-=======
->>>>>>> 5be1ccd3
         "//shared/interop:go_default_library",
         "//shared/params:go_default_library",
         "//shared/rand:go_default_library",
@@ -70,10 +62,7 @@
         "//proto/beacon/p2p/v1:go_default_library",
         "//proto/eth/v1:go_default_library",
         "//proto/eth/v1alpha1:go_default_library",
-<<<<<<< HEAD
-=======
         "//proto/eth/v1alpha1/wrapper:go_default_library",
->>>>>>> 5be1ccd3
         "//proto/prysm/v2:go_default_library",
         "//shared/bytesutil:go_default_library",
         "//shared/params:go_default_library",
