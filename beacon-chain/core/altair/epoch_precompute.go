--- conflicted
+++ resolved
@@ -217,62 +217,19 @@
 	prevEpoch := helpers.PrevEpoch(state)
 	finalizedEpoch := state.FinalizedCheckpointEpoch()
 
-<<<<<<< HEAD
-	cfg := params.BeaconConfig()
-	increment := cfg.EffectiveBalanceIncrement
-	factor := cfg.BaseRewardFactor
-	baseRewardMultiplier := increment * factor / mathutil.IntegerSquareRoot(bal.ActiveCurrentEpoch)
-	leak := helpers.IsInInactivityLeak(prevEpoch, finalizedEpoch)
-	inactivityDenominator := cfg.InactivityScoreBias * cfg.InactivityPenaltyQuotientAltair
-
-	for i, v := range vals {
-		rewards[i], penalties[i] = attestationDelta(bal, v, baseRewardMultiplier, inactivityDenominator, leak)
-=======
 	for i, v := range vals {
 		rewards[i], penalties[i] = attestationDelta(bal, v, prevEpoch, finalizedEpoch)
->>>>>>> d26f52a7
 	}
 
 	return rewards, penalties, nil
 }
 
-<<<<<<< HEAD
-func attestationDelta(
-	bal *precompute.Balance,
-	v *precompute.Validator,
-	baseRewardMultiplier, inactivityDenominator uint64,
-	inactivityLeak bool) (reward, penalty uint64) {
-	eligible := v.IsActivePrevEpoch || (v.IsSlashed && !v.IsWithdrawableCurrentEpoch)
-	// Per spec `ActiveCurrentEpoch` can't be 0 to process attestation delta.
-=======
 func attestationDelta(bal *precompute.Balance, v *precompute.Validator, prevEpoch, finalizedEpoch types.Epoch) (r, p uint64) {
 	eligible := v.IsActivePrevEpoch || (v.IsSlashed && !v.IsWithdrawableCurrentEpoch)
->>>>>>> d26f52a7
 	if !eligible || bal.ActiveCurrentEpoch == 0 {
 		return 0, 0
 	}
 
-<<<<<<< HEAD
-	cfg := params.BeaconConfig()
-	increment := cfg.EffectiveBalanceIncrement
-	effectiveBalance := v.CurrentEpochEffectiveBalance
-	baseReward := (effectiveBalance / increment) * baseRewardMultiplier
-	activeIncrement := bal.ActiveCurrentEpoch / increment
-
-	weightDenominator := cfg.WeightDenominator
-	srcWeight := cfg.TimelySourceWeight
-	tgtWeight := cfg.TimelyTargetWeight
-	headWeight := cfg.TimelyHeadWeight
-	reward, penalty = uint64(0), uint64(0)
-	// Process source reward / penalty
-	if v.IsPrevEpochAttester && !v.IsSlashed {
-		if !inactivityLeak {
-			n := baseReward * srcWeight * (bal.PrevEpochAttested / increment)
-			reward += n / (activeIncrement * weightDenominator)
-		}
-	} else {
-		penalty += baseReward * srcWeight / weightDenominator
-=======
 	ebi := params.BeaconConfig().EffectiveBalanceIncrement
 	eb := v.CurrentEpochEffectiveBalance
 	br := (eb / ebi) * (ebi * params.BeaconConfig().BaseRewardFactor / mathutil.IntegerSquareRoot(bal.ActiveCurrentEpoch))
@@ -287,52 +244,27 @@
 		}
 	} else {
 		p += br * params.BeaconConfig().TimelySourceWeight / params.BeaconConfig().WeightDenominator
->>>>>>> d26f52a7
 	}
 
 	// Process target reward / penalty
 	if v.IsPrevEpochTargetAttester && !v.IsSlashed {
-<<<<<<< HEAD
-		if !inactivityLeak {
-			n := baseReward * tgtWeight * (bal.PrevEpochTargetAttested / increment)
-			reward += n / (activeIncrement * weightDenominator)
-		}
-	} else {
-		penalty += baseReward * tgtWeight / weightDenominator
-=======
 		if !helpers.IsInInactivityLeak(prevEpoch, finalizedEpoch) {
 			rewardNumerator := br * params.BeaconConfig().TimelyTargetWeight * (bal.PrevEpochTargetAttested / ebi)
 			r += rewardNumerator / (activeCurrentEpochIncrements * params.BeaconConfig().WeightDenominator)
 		}
 	} else {
 		p += br * params.BeaconConfig().TimelyTargetWeight / params.BeaconConfig().WeightDenominator
->>>>>>> d26f52a7
 	}
 
 	// Process head reward / penalty
 	if v.IsPrevEpochHeadAttester && !v.IsSlashed {
-<<<<<<< HEAD
-		if !inactivityLeak {
-			n := baseReward * headWeight * (bal.PrevEpochHeadAttested / increment)
-			reward += n / (activeIncrement * weightDenominator)
-=======
 		if !helpers.IsInInactivityLeak(prevEpoch, finalizedEpoch) {
 			rewardNumerator := br * params.BeaconConfig().TimelyHeadWeight * (bal.PrevEpochHeadAttested / ebi)
 			r += rewardNumerator / (activeCurrentEpochIncrements * params.BeaconConfig().WeightDenominator)
->>>>>>> d26f52a7
 		}
 	}
 
 	// Process finality delay penalty
-<<<<<<< HEAD
-	// Apply an additional penalty to validators that did not vote on the correct target or slashed
-	if !v.IsPrevEpochTargetAttester || v.IsSlashed {
-		n := effectiveBalance * v.InactivityScore
-		penalty += n / inactivityDenominator
-	}
-
-	return reward, penalty
-=======
 	// Apply an additional penalty to validators that did not vote on the correct target or slashed.
 	if !v.IsPrevEpochTargetAttester || v.IsSlashed {
 		penaltyNumerator := eb * v.InactivityScore
@@ -341,5 +273,4 @@
 	}
 
 	return r, p
->>>>>>> d26f52a7
 }