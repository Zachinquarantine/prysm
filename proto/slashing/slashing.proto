--- conflicted
+++ resolved
@@ -41,8 +41,8 @@
 
 message HighestAttestation {
     uint64 validator_id = 1;
-    uint64 highest_source_epoch = 2 [(gogoproto.casttype) = "github.com/prysmaticlabs/eth2-types.Epoch"];
-    uint64 highest_target_epoch = 3 [(gogoproto.casttype) = "github.com/prysmaticlabs/eth2-types.Epoch"];
+    uint64 highest_source_epoch = 2 [(ethereum.eth.ext.cast_type) = "github.com/prysmaticlabs/eth2-types.Epoch"];
+    uint64 highest_target_epoch = 3 [(ethereum.eth.ext.cast_type) = "github.com/prysmaticlabs/eth2-types.Epoch"];
 }
 
 message ProposerSlashingResponse {
@@ -62,13 +62,8 @@
 // epoch of the bitlist, we can easily store which epochs a validator has proposed
 // a block for while pruning the older data.
 message ProposalHistory {
-<<<<<<< HEAD
-    bytes epoch_bits = 1 [(ethereum.eth.v1alpha1.cast_type) = "github.com/prysmaticlabs/go-bitfield.Bitlist"];
-    uint64 latest_epoch_written = 2;
-=======
-    bytes epoch_bits = 1 [(gogoproto.casttype) = "github.com/prysmaticlabs/go-bitfield.Bitlist"];
-    uint64 latest_epoch_written = 2 [(gogoproto.casttype) = "github.com/prysmaticlabs/eth2-types.Epoch"];
->>>>>>> d7103fde
+    bytes epoch_bits = 1 [(ethereum.eth.ext.cast_type) = "github.com/prysmaticlabs/go-bitfield.Bitlist"];
+    uint64 latest_epoch_written = 2 [(ethereum.eth.ext.cast_type) = "github.com/prysmaticlabs/eth2-types.Epoch"];
 }
 
 // AttestationHistory defines the structure for recording a validator's historical attestation.
@@ -78,5 +73,5 @@
 // the history is updated.
 message AttestationHistory {
     map<uint64, uint64> target_to_source = 1;
-    uint64 latest_epoch_written = 2 [(gogoproto.casttype) = "github.com/prysmaticlabs/eth2-types.Epoch"];
+    uint64 latest_epoch_written = 2 [(ethereum.eth.ext.cast_type) = "github.com/prysmaticlabs/eth2-types.Epoch"];
 }